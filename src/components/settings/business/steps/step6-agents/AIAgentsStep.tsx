'use client';

import { useState, useEffect } from 'react';
import { useTranslations } from 'next-intl';
import { User } from '@supabase/supabase-js';
import { toast } from 'sonner';
import { useConfirmDialog } from '@/components/ui/confirm-dialog';
import { authenticatedFetch } from '@/lib/api-client';
import {
  Card,
  CardContent,
  CardDescription,
  CardHeader,
  CardTitle,
} from '@/components/ui/card';
import { Button } from '@/components/ui/button';
import { Input } from '@/components/ui/input';
import { Label } from '@/components/ui/label';
import {
  Select,
  SelectContent,
  SelectItem,
  SelectTrigger,
  SelectValue,
} from '@/components/ui/select';
import { Badge } from '@/components/ui/badge';
import { Textarea } from '@/components/ui/textarea';
import {
  PlusIcon,
  SettingsIcon,
  EditIcon,
  TrashIcon,
  PhoneIcon,
  UsersIcon as UserIcon,
  MicIcon,
  CalendarIcon,
} from '@/components/icons';
import {
  Rocket as RocketIcon,
  CheckCircle as CheckCircleIcon,
} from 'lucide-react';
import { AgentTypeCallScripts } from '@/components/settings/business/steps/step6-agents/AgentTypeCallScripts';
import { AgentTypeVoiceSettings } from '@/components/settings/business/steps/step6-agents/AgentTypeVoiceSettings';
import { AgentTypeCallRouting } from '@/components/settings/business/steps/step6-agents/AgentTypeCallRouting';
import { CalendarIntegrations } from '@/components/settings/business/steps/step6-agents/CalendarIntegrations';
import { AgentType, AGENT_TYPE_CONFIGS } from '@/types/agent-types';

interface AIAgent {
  id: string;
  agent_name: string;
  agent_type: string;
  agent_personality: 'professional' | 'friendly' | 'technical';
  greeting_message?: string;
  custom_instructions?: string;
  basic_info_prompt?: string;
  call_scripts_prompt?: string;
  status: 'draft' | 'active' | 'inactive';
  retell_agent_id?: string;
  webhook_url?: string;
  call_scripts?: Record<string, unknown>;
  voice_settings?: Record<string, unknown>;
  call_routing?: Record<string, unknown>;
  created_at: string;
  updated_at: string;
}

interface AIAgentsStepProps {
  user: User;
  onConfigurationUpdate: (isComplete: boolean) => void;
}

const AGENT_TYPES = {
  [AgentType.INBOUND_RECEPTIONIST]: {
    name: 'Inbound Receptionist',
    description: 'Professional phone receptionist handling incoming calls',
    icon: PhoneIcon,
    direction: 'inbound',
    capabilities: [
      'Answer calls professionally',
      'Schedule appointments',
      'Provide business information',
      'Route calls to staff',
      'Take messages',
    ],
  },
  [AgentType.INBOUND_CUSTOMER_SUPPORT]: {
    name: 'Inbound Customer Support',
    description: 'Dedicated support for customer issues and complaints',
    icon: UserIcon,
    direction: 'inbound',
    capabilities: [
      'Technical troubleshooting',
      'Issue resolution',
      'Complaint handling',
      'Service explanations',
      'Escalation management',
    ],
  },
  [AgentType.OUTBOUND_FOLLOW_UP]: {
    name: 'Outbound Follow-up',
    description: 'Follow-up calls for appointments and customer care',
    icon: PhoneIcon,
    direction: 'outbound',
    capabilities: [
      'Appointment confirmations',
      'Reminder calls',
      'Post-service follow-up',
      'Rescheduling assistance',
      'Customer satisfaction surveys',
    ],
  },
  [AgentType.OUTBOUND_MARKETING]: {
    name: 'Outbound Marketing',
    description: 'Marketing calls for lead generation and promotions',
    icon: PhoneIcon,
    direction: 'outbound',
    capabilities: [
      'Lead qualification',
      'Sales presentations',
      'Promotional campaigns',
      'Consultation scheduling',
      'Market research',
    ],
  },
};

export function AIAgentsStep({
  user,
  onConfigurationUpdate,
}: AIAgentsStepProps) {
  const { confirm, ConfirmDialog } = useConfirmDialog();
  const t = useTranslations('aiAgents');
  const [agents, setAgents] = useState<AIAgent[]>([]);
  const [showCreateForm, setShowCreateForm] = useState(false);
  const [editingAgent, setEditingAgent] = useState<AIAgent | null>(null);
  const [activeSection, setActiveSection] = useState<
    'basic' | 'scripts' | 'voice' | 'routing'
  >('basic');
  const [loading, setLoading] = useState(true);
  const [deploying, setDeploying] = useState(false);
  const [testingCall, setTestingCall] = useState(false);
  const [testCallResult, setTestCallResult] = useState<{
    callId: string;
    callUrl: string;
  } | null>(null);

  const [formData, setFormData] = useState({
    agent_name: '',
    agent_type: '',
    agent_personality: 'professional' as
      | 'professional'
      | 'friendly'
      | 'technical',
    greeting_message: '',
    custom_instructions: '',
    basic_info_prompt: '',
    call_scripts_prompt: '',
    call_scripts: {},
    voice_settings: {
      speed: 1.0,
      pitch: 1.0,
      tone: 'professional',
      voice_id: 'sarah-professional',
      accent: 'american',
      gender: 'female',
    },
    call_routing: {
      default_action: 'transfer',
      escalation_number: '',
      business_hours_action: 'transfer',
      after_hours_action: 'voicemail',
      rules: [] as any[],
    },
  });

  const [generatingPrompt, setGeneratingPrompt] = useState(false);
  const [savingTab, setSavingTab] = useState<string | null>(null);
  const [saveStatus, setSaveStatus] = useState<{
    [key: string]: 'success' | 'error' | null;
  }>({});
  const [businessInfo, setBusinessInfo] = useState<any>(null);

  useEffect(() => {
    loadAgents();
    loadBusinessInfo();
  }, [user]);

  const loadBusinessInfo = async () => {
    try {
      const response = await authenticatedFetch(
        `/api/business/profile?user_id=${user.id}`
      );
      if (response.ok) {
        const data = await response.json();
        setBusinessInfo(data.profile);
      }
    } catch (error) {
      console.error('Failed to load business info:', error);
    }
  };

  useEffect(() => {
    onConfigurationUpdate(agents.length > 0);
  }, [agents.length, onConfigurationUpdate]);

  useEffect(() => {
    loadAgents();
  }, [user.id]);

  const loadAgents = async () => {
    try {
      setLoading(true);

      // Fetch agent configurations from API
      const response = await authenticatedFetch(
        `/api/business/agent-configurations?user_id=${user.id}`
      );

      if (response.ok) {
        const data = await response.json();
        // Transform the API response to match our AIAgent interface
        const transformedAgents = (data.configurations || []).map(
          (config: any) => {
            console.log(
              'AIAgentsStep: Loading agent from database with voice_settings:',
              config.voice_settings
            );
            return {
              id: config.id,
              agent_name: config.agent_name,
              agent_type: config.agent_types?.type_code || config.agent_type,
              agent_personality: config.agent_personality || 'professional',
              greeting_message: config.greeting_message,
              custom_instructions: config.custom_instructions,
              basic_info_prompt: config.basic_info_prompt,
              call_scripts_prompt: config.call_scripts_prompt,
              call_scripts: config.call_scripts || {},
              voice_settings: config.voice_settings || {},
              call_routing: config.call_routing || {},
              status: config.is_active ? 'active' : 'inactive',
              created_at: config.created_at,
              updated_at: config.updated_at,
            };
          }
        );
        console.log(
          'AIAgentsStep: Transformed agents with voice settings:',
          transformedAgents.map(a => ({
            name: a.agent_name,
            voice_settings: a.voice_settings,
          }))
        );
        setAgents(transformedAgents);
      } else {
        console.warn('Failed to fetch agents, using empty array');
        setAgents([]);
      }
    } catch (error) {
      console.error('Failed to load AI agents:', error);
      setAgents([]);
    } finally {
      setLoading(false);
    }
  };

  const handleCreateAgent = () => {
    setEditingAgent(null);
    setFormData({
      agent_name: '',
      agent_type: '',
      agent_personality: 'professional',
      greeting_message: '',
      custom_instructions: '',
      basic_info_prompt: '',
      call_scripts_prompt: '',
      call_scripts: {},
      voice_settings: {
        speed: 1.0,
        pitch: 1.0,
        tone: 'professional',
        voice_id: 'sarah-professional',
        accent: 'american',
        gender: 'female',
      },
      call_routing: {
        default_action: 'transfer',
        escalation_number: '',
        business_hours_action: 'transfer',
        after_hours_action: 'voicemail',
        rules: [] as any[],
      },
    });
    setActiveSection('basic');
    setShowCreateForm(true);
  };

  const handleEditAgent = (agent: AIAgent) => {
    console.log(
      'AIAgentsStep: Editing agent with voice_settings:',
      agent.voice_settings
    );
    setEditingAgent(agent);

    const voiceSettings = {
      speed: agent.voice_settings?.speed || 1.0,
      pitch: agent.voice_settings?.pitch || 1.0,
      tone: agent.voice_settings?.tone || 'professional',
      voice_id: agent.voice_settings?.voice_id || 'sarah-professional',
      accent: agent.voice_settings?.accent || 'american',
      gender: agent.voice_settings?.gender || 'female',
    };
    console.log(
      'AIAgentsStep: Final voice settings for editing:',
      voiceSettings
    );

    setFormData({
      agent_name: agent.agent_name,
      agent_type: agent.agent_type,
      agent_personality: agent.agent_personality,
      greeting_message: agent.greeting_message || '',
      custom_instructions: agent.custom_instructions || '',
      basic_info_prompt: agent.basic_info_prompt || '',
      call_scripts_prompt: agent.call_scripts_prompt || '',
      call_scripts: agent.call_scripts || {},
      voice_settings: voiceSettings,
      call_routing: (agent.call_routing as any) || {
        default_action: 'transfer',
        escalation_number: '',
        business_hours_action: 'transfer',
        after_hours_action: 'voicemail',
        rules: [],
      },
    });
    setActiveSection('basic');
    setShowCreateForm(true);
  };

  const generatePrompt = async () => {
    if (!formData.agent_type || !formData.agent_personality) {
      toast.error(
        'Please select agent type and personality before generating prompt'
      );
      return;
    }

    try {
      setGeneratingPrompt(true);

      // Generate both regular prompts and basic info prompt in parallel
      const [promptResponse, basicPromptResponse] = await Promise.all([
        authenticatedFetch(
          `/api/business/generate-agent-prompt?user_id=${user.id}&agent_type=${formData.agent_type}&personality=${formData.agent_personality}`
        ),
        authenticatedFetch(
          `/api/business/generate-basic-prompt?user_id=${user.id}&agent_type=${formData.agent_type}`
        ),
      ]);

      if (!promptResponse.ok || !basicPromptResponse.ok) {
        throw new Error('Failed to generate prompts');
      }

      const [promptData, basicPromptData] = await Promise.all([
        promptResponse.json(),
        basicPromptResponse.json(),
      ]);

      // Update form with all generated content
      setFormData(prev => ({
        ...prev,
        greeting_message: promptData.generated_prompt.greeting_message,
        custom_instructions: promptData.generated_prompt.custom_instructions,
        basic_info_prompt: basicPromptData.basic_info_prompt,
      }));

      // Show success message
      toast.success(
        `Generated comprehensive prompts using your business data:\n• Greeting Message\n• Basic Information Prompt\n• Custom Instructions\n\nUsing data from: ${basicPromptData.business_data_used.business_name}`
      );
    } catch (error) {
      console.error('Error generating prompt:', error);
      toast.error(
        'Failed to generate prompt. Please ensure you have completed:\n\n• Business Information (Step 1)\n• Products & Services (Step 2-3) \n• Staff Management (Step 4)\n• Business Locations (if applicable)\n• Insurance Setup (for healthcare)\n\nThen try generating the prompt again.'
      );
    } finally {
      setGeneratingPrompt(false);
    }
  };

  const handleDeleteAgent = async (agentId: string) => {
    const confirmed = await confirm({
      title: 'Delete AI Agent',
      description: 'Are you sure you want to delete this AI agent?',
      confirmText: 'Delete',
      cancelText: 'Cancel',
      variant: 'destructive',
    });

    if (!confirmed) {
      return;
    }

    try {
      // TODO: Delete from API
      setAgents(prev => prev.filter(agent => agent.id !== agentId));
    } catch (error) {
      console.error('Failed to delete agent:', error);
    }
  };

  const handleToggleAgentStatus = async (agentId: string) => {
    try {
      setAgents(prev =>
        prev.map(agent =>
          agent.id === agentId
            ? {
                ...agent,
                status: agent.status === 'active' ? 'inactive' : 'active',
              }
            : agent
        )
      );
      // TODO: Update status via API
    } catch (error) {
      console.error('Failed to update agent status:', error);
    }
  };

  const handleSaveAgent = async () => {
    try {
      if (editingAgent) {
        // Update existing agent
        const updatedAgent: AIAgent = {
          ...editingAgent,
          ...formData,
          updated_at: new Date().toISOString(),
        };

        setAgents(prev =>
          prev.map(agent =>
            agent.id === editingAgent.id ? updatedAgent : agent
          )
        );
      } else {
        // Create new agent
        const newAgent: AIAgent = {
          id: Date.now().toString(),
          ...formData,
          status: 'draft',
          created_at: new Date().toISOString(),
          updated_at: new Date().toISOString(),
        };

        setAgents(prev => [...prev, newAgent]);
      }

      setShowCreateForm(false);
      setEditingAgent(null);

      // Save to database
      await saveAgentConfiguration('all');
    } catch (error) {
      console.error('Failed to save agent:', error);
    }
  };

  const saveAgentConfiguration = async (
    section: 'basic' | 'scripts' | 'voice' | 'routing' | 'all'
  ) => {
    if (!formData.agent_type || !formData.agent_name) {
      toast.error('Please fill in agent name and type before saving');
      return;
    }

    try {
      setSavingTab(section);
      setSaveStatus(prev => ({ ...prev, [section]: null }));

      // Get business profile to get client_id
      const businessProfileResponse = await authenticatedFetch(
        `/api/business/profile?user_id=${user.id}`
      );

      if (!businessProfileResponse.ok) {
        const errorData = await businessProfileResponse
          .json()
          .catch(() => ({}));
        console.error('Business profile error:', errorData);
        throw new Error('Please complete business profile first');
      }
      const businessData = await businessProfileResponse.json();
      const clientId = businessData.profile?.id;

      if (!clientId) {
        throw new Error(
          'Business profile not found. Please complete Step 1 first.'
        );
      }

      // Get agent type ID
      const agentTypesResponse = await authenticatedFetch('/api/agent-types');
      const agentTypesData = await agentTypesResponse.json();

      const agentTypeObj = agentTypesData.agent_types?.find(
        (at: any) => at.type_code === formData.agent_type
      );

      if (!agentTypeObj) {
        throw new Error(`Agent type not found: ${formData.agent_type}`);
      }

      // Prepare data based on section
      let saveData: any = {
        client_id: clientId,
        agent_type_id: agentTypeObj.id,
        agent_name: formData.agent_name,
        greeting_message: formData.greeting_message,
      };

      if (section === 'basic' || section === 'all') {
        saveData = {
          ...saveData,
          basic_info_prompt: formData.basic_info_prompt,
          agent_personality: formData.agent_personality,
          custom_instructions: formData.custom_instructions,
        };
      }

      if (section === 'scripts' || section === 'all') {
        const scriptsData = {
          call_scripts_prompt: formData.call_scripts_prompt,
          call_scripts: (formData as any).call_scripts || {},
        };
        console.log('Scripts data being saved:', scriptsData);
        saveData = {
          ...saveData,
          ...scriptsData,
        };
      }

      if (section === 'voice' || section === 'all') {
        console.log(
          'AIAgentsStep: Saving voice_settings to database:',
          formData.voice_settings
        );
        saveData = {
          ...saveData,
          voice_settings: formData.voice_settings,
        };
        console.log(
          'AIAgentsStep: Complete save data with voice_settings:',
          saveData
        );
      }

      if (section === 'routing' || section === 'all') {
        saveData = {
          ...saveData,
          call_routing: formData.call_routing,
        };
      }

      console.log('Saving agent configuration:', saveData);

      const response = await authenticatedFetch(
        '/api/business/agent-configurations',
        {
          method: 'POST',
          headers: {
            'Content-Type': 'application/json',
          },
          body: JSON.stringify(saveData),
        }
      );

      if (!response.ok) {
        const errorData = await response.json().catch(() => ({}));
        console.error('Save configuration error:', {
          status: response.status,
          statusText: response.statusText,
          errorData,
        });
        throw new Error(
          errorData.error || errorData.details || 'Failed to save configuration'
        );
      }

      const result = await response.json();
      console.log(`${section} configuration saved:`, result);

      setSaveStatus(prev => ({ ...prev, [section]: 'success' }));

      // Refresh agents list to show the new/updated agent
      if (section === 'basic' || section === 'all' || section === 'voice') {
        await loadAgents();
      }

      // Clear success message after 3 seconds
      setTimeout(() => {
        setSaveStatus(prev => ({ ...prev, [section]: null }));
      }, 3000);
    } catch (error) {
      console.error(`Error saving ${section} configuration:`, error);
      setSaveStatus(prev => ({ ...prev, [section]: 'error' }));
      toast.error(
        `Error saving ${section} configuration: ${(error as Error).message}`
      );
    } finally {
      setSavingTab(null);
    }
  };

  const handleDeployAgent = async (agent: AIAgent) => {
    if (!user?.id) return;

    try {
      setDeploying(true);

      // Deploy individual agent to Retell
      const response = await authenticatedFetch('/api/retell/deploy-single', {
        method: 'POST',
        headers: { 'Content-Type': 'application/json' },
        body: JSON.stringify({
          businessId: user.id,
          agentConfig: {
            id: agent.id,
            agent_name: agent.agent_name, // Will be combined with business name in backend
            agent_type: agent.agent_type,
            basic_info_prompt: agent.basic_info_prompt,
            call_scripts_prompt: agent.call_scripts_prompt,
            call_scripts: agent.call_scripts,
            voice_settings: agent.voice_settings,
            call_routing: agent.call_routing,
            conversation_flow_id: agent.conversation_flow_id,
            greeting_message: agent.greeting_message,
<<<<<<< HEAD
=======
            custom_instructions: agent.custom_instructions,
            agent_personality: agent.agent_personality,
>>>>>>> 3cf8fa7a
          },
        }),
      });

      if (response.ok) {
        const result = await response.json();

        // Update agent with retell_agent_id
        setAgents(prev =>
          prev.map(a =>
            a.id === agent.id
              ? {
                  ...a,
                  status: 'active',
                  retell_agent_id: result.agent.agent_id,
                }
              : a
          )
        );

        await loadAgents(); // Refresh the list
        toast.success(`Agent "${agent.agent_name}" deployed successfully!`);
      } else {
        const error = await response.json();
        const errorMessage =
          error.details || error.error || 'Failed to deploy agent';
        toast.error(errorMessage);
      }
    } catch (error) {
      console.error('Failed to deploy agent:', error);
      const errorMessage =
        error instanceof Error
          ? `Deployment failed: ${error.message}`
          : 'Failed to deploy agent - Network or connection error';
      toast.error(errorMessage);
    } finally {
      setDeploying(false);
    }
  };

  const handleTestCall = async (agent?: AIAgent) => {
    if (!user?.id) return;

    setTestingCall(true);
    setTestCallResult(null);

    try {
      const response = await authenticatedFetch('/api/retell/test-call', {
        method: 'POST',
        headers: { 'Content-Type': 'application/json' },
        body: JSON.stringify({
          businessId: user.id,
          agentId: agent?.retell_agent_id, // Use specific agent if provided
        }),
      });

      if (response.ok) {
        const result = await response.json();
        setTestCallResult({
          callId: result.callId,
          callUrl: result.callUrl,
        });
        const agentName = agent ? `"${agent.agent_name}"` : 'agent';
        toast.success(
          `Test call created for ${agentName}! Click to view in Retell.`,
          {
            action: {
              label: 'View',
              onClick: () => window.open(result.callUrl, '_blank'),
            },
          }
        );
      } else {
        const error = await response.json();
        const errorMessage =
          error.details || error.error || 'Failed to create test call';
        toast.error(errorMessage);
      }
    } catch (error) {
      console.error('Failed to create test call:', error);
      const errorMessage =
        error instanceof Error
          ? `Test call failed: ${error.message}`
          : 'Failed to create test call - Network or connection error';
      toast.error(errorMessage);
    } finally {
      setTestingCall(false);
    }
  };

  const getStatusColor = (status: AIAgent['status']) => {
    switch (status) {
      case 'active':
        return 'bg-green-100 text-green-800';
      case 'inactive':
        return 'bg-red-100 text-red-800';
      default:
        return 'bg-gray-100 text-gray-800';
    }
  };

  if (loading) {
    return (
      <div className="flex items-center justify-center py-12">
        <div className="w-8 h-8 border-2 border-orange-300 border-t-transparent rounded-full animate-spin"></div>
        <span className="ml-3 text-gray-600 dark:text-gray-400">
          Loading AI agents...
        </span>
      </div>
    );
  }

  return (
    <div className="space-y-6">
      {/* Agents List */}
      <Card className="dark:bg-gray-800">
        <CardHeader>
          <div className="flex items-center justify-between">
            <div>
              <CardTitle className="flex items-center gap-2">
                <SettingsIcon className="h-5 w-5" />
                {t('title')}
              </CardTitle>
              <CardDescription>{t('description')}</CardDescription>
            </div>
            <div className="flex gap-2">
              <Button
                onClick={handleCreateAgent}
                className="flex items-center gap-2"
              >
                <PlusIcon className="h-4 w-4" />
                {t('createNewAgent')}
              </Button>
            </div>
          </div>
        </CardHeader>

        <CardContent className="dark:bg-gray-800">
          {agents.length === 0 ? (
            <div className="text-center py-12">
              <SettingsIcon className="h-12 w-12 text-gray-400 mx-auto mb-4" />
              <h3 className="text-lg font-semibold text-gray-900 dark:text-gray-100 mb-2">
                No AI Agents Created
              </h3>
              <p className="text-gray-600 dark:text-gray-400 mb-6">
                Create your first AI agent to start handling calls
                automatically. You can create multiple agents for different
                purposes.
              </p>
              <Button onClick={handleCreateAgent}>
                <PlusIcon className="h-4 w-4 mr-2" />
                Create Your First AI Agent
              </Button>
            </div>
          ) : (
            <div className="space-y-4">
              {agents.map(agent => (
                <div
                  key={agent.id}
                  className="border border-gray-200 dark:border-gray-600 rounded-lg p-6 dark:bg-gray-700"
                >
                  <div className="flex items-start justify-between">
                    <div className="flex-1">
                      <div className="flex items-center gap-3 mb-3">
                        <div className="w-10 h-10 bg-orange-100 dark:bg-orange-900/30 rounded-full flex items-center justify-center">
                          <MicIcon className="h-5 w-5 text-orange-600 dark:text-orange-400" />
                        </div>
                        <div>
                          <h4 className="font-semibold text-gray-900 dark:text-white text-lg">
                            {agent.agent_name}
                          </h4>
                          <p className="text-sm text-gray-600 dark:text-gray-400">
                            {AGENT_TYPES[agent.agent_type as AgentType]?.name ||
                              AGENT_TYPE_CONFIGS[agent.agent_type as AgentType]
                                ?.name ||
                              agent.agent_type}
                          </p>
                        </div>
                        <div className="flex items-center gap-2">
                          <Badge className={getStatusColor(agent.status)}>
                            {agent.status}
                          </Badge>
                          <Badge
                            variant={
                              AGENT_TYPE_CONFIGS[agent.agent_type as AgentType]
                                ?.direction === 'inbound'
                                ? 'default'
                                : 'secondary'
                            }
                            className="text-xs"
                          >
                            {AGENT_TYPE_CONFIGS[agent.agent_type as AgentType]
                              ?.direction || 'inbound'}
                          </Badge>
                        </div>
                      </div>

                      <div className="grid md:grid-cols-2 gap-4 mb-4">
                        <div>
                          <p className="text-sm text-gray-600 dark:text-gray-400">
                            Personality
                          </p>
                          <p className="text-sm font-medium capitalize dark:text-gray-300">
                            {agent.agent_personality}
                          </p>
                        </div>
                        <div>
                          <p className="text-sm text-gray-600 dark:text-gray-400">
                            Created
                          </p>
                          <p className="text-sm font-medium dark:text-gray-300">
                            {new Date(agent.created_at).toLocaleDateString()}
                          </p>
                        </div>
                      </div>

                      {agent.greeting_message && (
                        <div className="mb-4">
                          <p className="text-sm text-gray-600 dark:text-gray-400 mb-1">
                            Greeting Message
                          </p>
                          <p className="text-sm bg-gray-50 dark:bg-gray-600 dark:text-gray-300 p-3 rounded-lg">
                            {agent.greeting_message}
                          </p>
                        </div>
                      )}

                      {agent.retell_agent_id && (
                        <div className="mb-4">
                          <p className="text-sm text-gray-600 dark:text-gray-400">
                            Retell Agent ID
                          </p>
                          <p className="text-sm font-mono bg-gray-50 dark:bg-gray-600 dark:text-gray-300 p-2 rounded">
                            {agent.retell_agent_id}
                          </p>
                        </div>
                      )}
                    </div>

                    <div className="flex items-center gap-2">
                      <Button
                        variant="outline"
                        size="sm"
                        onClick={() => handleEditAgent(agent)}
                      >
                        <EditIcon className="h-4 w-4" />
                      </Button>

                      {/* Test Call Button - show for deployed agents */}
                      {agent.retell_agent_id && (
                        <Button
                          variant="outline"
                          size="sm"
                          onClick={() => handleTestCall(agent)}
                          disabled={testingCall}
                          className="border-blue-300 text-blue-700 hover:bg-blue-100 dark:border-blue-600 dark:text-blue-300"
                        >
                          {testingCall ? 'Testing...' : 'Test Call'}
                        </Button>
                      )}

                      {/* Activate/Deactivate Button - show for non-draft agents */}
                      {agent.status !== 'draft' && (
                        <Button
                          variant="outline"
                          size="sm"
                          onClick={() => handleToggleAgentStatus(agent.id)}
                        >
                          {agent.status === 'active'
                            ? 'Deactivate'
                            : 'Activate'}
                        </Button>
                      )}

                      {/* Deploy Agent Button - moved to last position */}
                      <Button
                        size="sm"
                        onClick={() => handleDeployAgent(agent)}
                        disabled={deploying}
                        className="bg-green-600 hover:bg-green-700"
                      >
                        {deploying ? 'Deploying...' : 'Deploy Agent'}
                      </Button>

                      <Button
                        variant="ghost"
                        size="sm"
                        onClick={() => handleDeleteAgent(agent.id)}
                        className="text-red-600 hover:text-red-700"
                      >
                        <TrashIcon className="h-4 w-4" />
                      </Button>
                    </div>
                  </div>
                </div>
              ))}
            </div>
          )}
        </CardContent>
      </Card>

      {/* Create/Edit Agent Form */}
      {showCreateForm && (
        <Card className="dark:bg-gray-800">
          <CardHeader>
            <CardTitle>
              {editingAgent
                ? `Edit Agent: ${editingAgent.agent_name}`
                : 'Create New AI Agent'}
            </CardTitle>
            <CardDescription>
              Configure your AI agent's basic information, personality, and
              behavior. Use the Auto-Generate feature to create professional
              prompts based on your business information, products, services,
              and staff.
            </CardDescription>
          </CardHeader>
          <CardContent className="dark:bg-gray-800">
            {/* Section Navigation */}
            <div className="flex space-x-1 mb-6 bg-gray-100 dark:bg-gray-700 rounded-lg p-1">
              {[
                { id: 'basic', label: 'Basic Info' },
                { id: 'scripts', label: 'Call Scripts' },
                { id: 'voice', label: 'Voice Settings' },
                { id: 'routing', label: 'Call Routing' },
              ].map(section => (
                <button
                  key={section.id}
                  onClick={() => setActiveSection(section.id as any)}
                  className={`flex-1 py-2 px-4 rounded-md text-sm font-medium transition-colors ${
                    activeSection === section.id
                      ? 'bg-white dark:bg-gray-600 text-gray-900 dark:text-white shadow-sm'
                      : 'text-gray-600 dark:text-gray-400 hover:text-gray-900 dark:hover:text-white'
                  }`}
                >
                  {section.label}
                </button>
              ))}
            </div>

            {/* Basic Information */}
            {activeSection === 'basic' && (
              <div className="space-y-4">
                <div className="grid md:grid-cols-2 gap-4">
                  <div>
                    <Label htmlFor="agent-name">Agent Name *</Label>
                    <Input
                      id="agent-name"
                      value={formData.agent_name}
                      onChange={e =>
                        setFormData(prev => ({
                          ...prev,
                          agent_name: e.target.value,
                        }))
                      }
                      placeholder="Reception Assistant"
                    />
                  </div>
                  <div>
                    <Label htmlFor="agent-type">Agent Type *</Label>
                    <Select
                      value={formData.agent_type}
                      onValueChange={value => {
                        setFormData(prev => ({ ...prev, agent_type: value }));
                      }}
                    >
                      <SelectTrigger>
                        <SelectValue placeholder="Select agent type">
                          {formData.agent_type &&
                            (AGENT_TYPES as any)[formData.agent_type] &&
                            (() => {
                              const config = (AGENT_TYPES as any)[
                                formData.agent_type
                              ];
                              return (
                                <div className="flex items-center gap-2">
                                  <config.icon className="h-4 w-4" />
                                  <span>{config.name}</span>
                                </div>
                              );
                            })()}
                        </SelectValue>
                      </SelectTrigger>
                      <SelectContent>
                        {Object.entries(AGENT_TYPES).map(([key, type]) => {
                          // key is already the enum value (e.g., "inbound_receptionist")
                          return (
                            <SelectItem key={key} value={key}>
                              <div className="flex items-center gap-2">
                                <type.icon className="h-4 w-4" />
                                <div className="flex-1">
                                  <div className="flex items-center gap-2">
                                    <div className="font-medium">
                                      {type.name}
                                    </div>
                                    <Badge
                                      variant={
                                        (type as any).direction === 'inbound'
                                          ? 'default'
                                          : 'secondary'
                                      }
                                      className="text-xs"
                                    >
                                      {(type as any).direction}
                                    </Badge>
                                  </div>
                                  <div className="text-xs text-gray-500">
                                    {type.description}
                                  </div>
                                </div>
                              </div>
                            </SelectItem>
                          );
                        })}
                      </SelectContent>
                    </Select>
                  </div>
                </div>

                <div>
                  <Label htmlFor="agent-personality">Agent Personality</Label>
                  <Select
                    value={formData.agent_personality}
                    onValueChange={(value: any) => {
                      setFormData(prev => ({
                        ...prev,
                        agent_personality: value,
                      }));
                    }}
                  >
                    <SelectTrigger>
                      <SelectValue />
                    </SelectTrigger>
                    <SelectContent>
                      <SelectItem value="professional">
                        Professional - Formal and business-like
                      </SelectItem>
                      <SelectItem value="friendly">
                        Friendly - Warm and approachable
                      </SelectItem>
                      <SelectItem value="technical">
                        Technical - Detail-oriented and precise
                      </SelectItem>
                    </SelectContent>
                  </Select>
                </div>

                {/* Generate Prompt Button */}
                {formData.agent_type && formData.agent_personality ? (
                  <div className="bg-gradient-to-r from-blue-50 to-indigo-50 dark:from-blue-900/20 dark:to-indigo-900/20 p-5 rounded-lg border border-blue-200 dark:border-blue-800 shadow-sm">
                    <div className="flex items-center justify-between">
                      <div className="flex-1">
                        <div className="flex items-center gap-2 mb-2">
                          <div className="w-8 h-8 bg-blue-600 rounded-full flex items-center justify-center">
                            <SettingsIcon className="h-4 w-4 text-white" />
                          </div>
                          <h4 className="font-semibold text-blue-900 dark:text-blue-100">
                            🤖 Auto-Generate AI Prompt
                          </h4>
                        </div>
                        <p className="text-sm text-blue-700 dark:text-blue-300 mb-1">
                          Generate comprehensive AI agent prompts automatically
                          based on your business setup (greeting message, basic
                          info prompt, and custom instructions):
                        </p>
                        <ul className="text-xs text-blue-600 dark:text-blue-400 space-y-1 ml-4">
                          <li>• Business information and hours</li>
                          <li>• Products and services catalog</li>
                          <li>• Staff specialties and availability</li>
                          <li>• Multiple business locations</li>
                          <li>• Insurance providers (healthcare)</li>
                          <li>• Agent type and personality settings</li>
                        </ul>
                      </div>
                      <div className="ml-4">
                        <Button
                          type="button"
                          onClick={generatePrompt}
                          disabled={generatingPrompt}
                          className="bg-blue-600 hover:bg-blue-700 text-white shadow-md hover:shadow-lg transition-all"
                          size="lg"
                        >
                          {generatingPrompt ? (
                            <>
                              <div className="w-4 h-4 border-2 border-white border-t-transparent rounded-full animate-spin mr-2"></div>
                              Generating...
                            </>
                          ) : (
                            <>
                              <SettingsIcon className="h-4 w-4 mr-2" />
                              Generate Prompt
                            </>
                          )}
                        </Button>
                      </div>
                    </div>
                  </div>
                ) : formData.agent_type || formData.agent_personality ? (
                  <div className="bg-amber-50 dark:bg-amber-900/20 p-4 rounded-lg border border-amber-200 dark:border-amber-800">
                    <div className="flex items-center gap-3">
                      <div className="w-6 h-6 bg-amber-600 rounded-full flex items-center justify-center">
                        <span className="text-white text-sm">!</span>
                      </div>
                      <div>
                        <h4 className="font-medium text-amber-900 dark:text-amber-100 mb-1">
                          Almost Ready for Auto-Generation
                        </h4>
                        <p className="text-sm text-amber-700 dark:text-amber-300">
                          Please select both Agent Type and Personality to
                          enable automatic prompt generation.
                        </p>
                      </div>
                    </div>
                  </div>
                ) : null}

                <div>
                  <Label htmlFor="greeting-message">Greeting Message</Label>
                  <Textarea
                    id="greeting-message"
                    value={formData.greeting_message}
                    onChange={e =>
                      setFormData(prev => ({
                        ...prev,
                        greeting_message: e.target.value,
                      }))
                    }
                    placeholder="Hello! Thank you for calling [Business Name]. How can I help you today?"
                    rows={3}
                    className="dark:bg-gray-800 dark:border-gray-600 dark:text-gray-100 dark:placeholder:text-gray-400"
                  />
                </div>

                <div>
                  <Label htmlFor="basic-info-prompt">
                    Basic Information Prompt
                  </Label>
                  <Textarea
                    id="basic-info-prompt"
                    value={formData.basic_info_prompt}
                    onChange={e =>
                      setFormData(prev => ({
                        ...prev,
                        basic_info_prompt: e.target.value,
                      }))
                    }
                    placeholder="You are a professional [Agent Type] for [Business Name]. Your role is to..."
                    rows={6}
                    className="dark:bg-gray-700 dark:border-gray-600 dark:text-gray-100 dark:placeholder:text-gray-400"
                  />
                  <p className="text-xs text-gray-500 dark:text-gray-400 mt-1">
                    This prompt defines the agent's core identity and includes
                    all your business information from previous steps.
                  </p>
                </div>

                <div>
                  <Label htmlFor="custom-instructions">
                    Custom Instructions
                  </Label>
                  <Textarea
                    id="custom-instructions"
                    value={formData.custom_instructions}
                    onChange={e =>
                      setFormData(prev => ({
                        ...prev,
                        custom_instructions: e.target.value,
                      }))
                    }
                    placeholder="Instructions for escalation, when to transfer calls, how to handle difficult situations..."
                    rows={4}
                  />
                  <p className="text-xs text-gray-500 dark:text-gray-400 mt-1">
                    Specific instructions for handling situations, escalation
                    procedures, and behavioral guidelines.
                  </p>
                </div>

                {/* Save Button for Basic Info */}
                <div className="flex justify-end pt-4 border-t border-gray-200 dark:border-gray-600">
                  <div className="flex items-center gap-3">
                    {saveStatus.basic === 'success' && (
                      <span className="text-green-600 text-sm">
                        ✓ Basic info saved successfully
                      </span>
                    )}
                    {saveStatus.basic === 'error' && (
                      <span className="text-red-600 text-sm">
                        ✗ Failed to save basic info
                      </span>
                    )}
                    <Button
                      type="button"
                      onClick={() => saveAgentConfiguration('basic')}
                      disabled={
                        savingTab === 'basic' ||
                        !formData.agent_name ||
                        !formData.agent_type
                      }
                      className="bg-green-600 hover:bg-green-700"
                    >
                      {savingTab === 'basic' ? (
                        <>
                          <div className="w-4 h-4 border-2 border-white border-t-transparent rounded-full animate-spin mr-2"></div>
                          Saving...
                        </>
                      ) : (
                        'Save Basic Info'
                      )}
                    </Button>
                  </div>
                </div>
              </div>
            )}

            {/* Call Scripts */}
            {activeSection === 'scripts' && (
              <div className="space-y-4">
                <AgentTypeCallScripts
                  agentType={formData.agent_type as any}
                  initialScripts={(formData as any).call_scripts}
                  initialPrompt={formData.call_scripts_prompt}
                  onSave={async (scripts: any) => {
                    // Handle different script formats
                    let scriptData = {};
                    let scriptPrompt = '';

                    if (Array.isArray(scripts)) {
                      const firstScript = scripts[0];
                      scriptData = {
                        greeting_script: firstScript?.greeting_script || '',
                        main_script: firstScript?.main_script || '',
                        closing_script: firstScript?.closing_script || '',
                        escalation_script: firstScript?.escalation_script || '',
                      };
                      scriptPrompt =
                        firstScript?.main_script ||
                        firstScript?.greeting_script ||
                        '';
                    } else {
                      scriptData = scripts;
                      scriptPrompt =
                        scripts?.main_script || scripts?.greeting_script || '';
                    }

                    setFormData(prev => {
                      const updatedData = {
                        ...prev,
                        call_scripts: scriptData,
                        call_scripts_prompt: scriptPrompt,
                      };
                      console.log(
                        'Updated formData with scripts:',
                        updatedData
                      );
                      return updatedData;
                    });

                    // Auto-save to database when scripts are generated
                    setTimeout(async () => {
                      try {
                        console.log('Auto-saving scripts to database...');
                        await saveAgentConfiguration('scripts');
                        console.log('Scripts auto-saved successfully');
                      } catch (error) {
                        console.error('Failed to auto-save scripts:', error);
                        toast.error(
                          'Failed to save scripts to database. Please try manually saving.'
                        );
                      }
                    }, 500);
                  }}
                  businessInfo={{ ...businessInfo, user_id: user.id }}
                />

                {/* Save Button for Call Scripts */}
                <div className="flex justify-end pt-4 border-t border-gray-200 dark:border-gray-600">
                  <div className="flex items-center gap-3">
                    {saveStatus.scripts === 'success' && (
                      <span className="text-green-600 text-sm">
                        ✓ Call scripts saved successfully
                      </span>
                    )}
                    {saveStatus.scripts === 'error' && (
                      <span className="text-red-600 text-sm">
                        ✗ Failed to save call scripts
                      </span>
                    )}
                    <Button
                      type="button"
                      onClick={() => saveAgentConfiguration('scripts')}
                      disabled={
                        savingTab === 'scripts' ||
                        !formData.agent_name ||
                        !formData.agent_type
                      }
                      className="bg-green-600 hover:bg-green-700"
                    >
                      {savingTab === 'scripts' ? (
                        <>
                          <div className="w-4 h-4 border-2 border-white border-t-transparent rounded-full animate-spin mr-2"></div>
                          Saving...
                        </>
                      ) : (
                        'Save Call Scripts'
                      )}
                    </Button>
                  </div>
                </div>
              </div>
            )}

            {/* Voice Settings */}
            {activeSection === 'voice' && (
              <div className="space-y-4">
                <AgentTypeVoiceSettings
                  agentType={formData.agent_type as any}
                  initialVoiceSettings={formData.voice_settings as any}
                  businessInfo={{ ...businessInfo, user_id: user.id }}
                  onSave={async (voiceProfile: any) => {
                    setFormData(prev => ({
                      ...prev,
                      voice_settings: voiceProfile.voice_settings,
                    }));

                    // Auto-save to database
                    setTimeout(async () => {
                      try {
                        await saveAgentConfiguration('voice');
                      } catch (error) {
                        console.error(
                          'Failed to auto-save voice settings:',
                          error
                        );
                      }
                    }, 100);
                  }}
                />

                {/* Save Button for Voice Settings */}
                <div className="flex justify-end pt-4 border-t border-gray-200 dark:border-gray-600">
                  <div className="flex items-center gap-3">
                    {saveStatus.voice === 'success' && (
                      <span className="text-green-600 text-sm">
                        ✓ Voice settings saved successfully
                      </span>
                    )}
                    {saveStatus.voice === 'error' && (
                      <span className="text-red-600 text-sm">
                        ✗ Failed to save voice settings
                      </span>
                    )}
                    <Button
                      type="button"
                      onClick={() => saveAgentConfiguration('voice')}
                      disabled={
                        savingTab === 'voice' ||
                        !formData.agent_name ||
                        !formData.agent_type
                      }
                      className="bg-green-600 hover:bg-green-700"
                    >
                      {savingTab === 'voice' ? (
                        <>
                          <div className="w-4 h-4 border-2 border-white border-t-transparent rounded-full animate-spin mr-2"></div>
                          Saving...
                        </>
                      ) : (
                        'Save Voice Settings'
                      )}
                    </Button>
                  </div>
                </div>
              </div>
            )}

            {/* Call Routing */}
            {activeSection === 'routing' && (
              <div className="space-y-4">
                <AgentTypeCallRouting
                  agentType={formData.agent_type as any}
                  businessInfo={{ ...businessInfo, user_id: user.id }}
                  onSave={async (routing: any) => {
                    console.log(
                      'AIAgentsStep: Saving call routing to database:',
                      routing
                    );
                    setFormData(prev => ({
                      ...prev,
                      call_routing: routing,
                    }));

                    // Auto-save to database
                    setTimeout(async () => {
                      try {
                        await saveAgentConfiguration('routing');
                        console.log(
                          'AIAgentsStep: Call routing auto-save completed'
                        );
                      } catch (error) {
                        console.error(
                          'AIAgentsStep: Call routing auto-save failed:',
                          error
                        );
                      }
                    }, 500); // Small delay to ensure state update
                  }}
                />

                {/* Save Button for Call Routing */}
                <div className="flex justify-end pt-4 border-t border-gray-200 dark:border-gray-600">
                  <div className="flex items-center gap-3">
                    {saveStatus.routing === 'success' && (
                      <span className="text-green-600 text-sm">
                        ✓ Call routing saved successfully
                      </span>
                    )}
                    {saveStatus.routing === 'error' && (
                      <span className="text-red-600 text-sm">
                        ✗ Failed to save call routing
                      </span>
                    )}
                    <Button
                      type="button"
                      onClick={() => saveAgentConfiguration('routing')}
                      disabled={
                        savingTab === 'routing' ||
                        !formData.agent_name ||
                        !formData.agent_type
                      }
                      className="bg-green-600 hover:bg-green-700"
                    >
                      {savingTab === 'routing' ? (
                        <>
                          <div className="w-4 h-4 border-2 border-white border-t-transparent rounded-full animate-spin mr-2"></div>
                          Saving...
                        </>
                      ) : (
                        'Save Call Routing'
                      )}
                    </Button>
                  </div>
                </div>
              </div>
            )}

            {/* Form Actions */}
            <div className="flex justify-between pt-6 border-t border-gray-200 dark:border-gray-600">
              <Button
                variant="outline"
                onClick={() => {
                  setShowCreateForm(false);
                  setEditingAgent(null);
                }}
              >
                Cancel
              </Button>
              <div className="flex gap-2">
                {activeSection !== 'basic' && (
                  <Button
                    variant="outline"
                    onClick={() => {
                      const sections = ['basic', 'scripts', 'voice', 'routing'];
                      const currentIndex = sections.indexOf(activeSection);
                      if (currentIndex > 0) {
                        setActiveSection(sections[currentIndex - 1] as any);
                      }
                    }}
                  >
                    Previous
                  </Button>
                )}
                {activeSection !== 'routing' ? (
                  <Button
                    onClick={() => {
                      const sections = ['basic', 'scripts', 'voice', 'routing'];
                      const currentIndex = sections.indexOf(activeSection);
                      if (currentIndex < sections.length - 1) {
                        setActiveSection(sections[currentIndex + 1] as any);
                      }
                    }}
                    disabled={!formData.agent_name || !formData.agent_type}
                  >
                    Next
                  </Button>
                ) : (
                  <Button
                    onClick={handleSaveAgent}
                    disabled={!formData.agent_name || !formData.agent_type}
                    className="bg-orange-600 hover:bg-orange-700"
                  >
                    {editingAgent ? 'Update Agent' : 'Create Agent'}
                  </Button>
                )}
              </div>
            </div>
          </CardContent>
        </Card>
      )}

      {/* Calendar Integrations */}
      <CalendarIntegrations businessId={user?.id || ''} />

      {/* Completion Status */}
      <Card className="bg-purple-50 dark:bg-purple-900/20 border-purple-200 dark:border-purple-700 rounded-lg overflow-hidden">
        <CardContent className="p-4 dark:bg-gray-800">
          <div className="flex items-center gap-3">
            <div className="w-8 h-8 bg-purple-100 dark:bg-purple-800 rounded-full flex items-center justify-center">
              <SettingsIcon className="h-4 w-4 text-purple-600 dark:text-purple-400" />
            </div>
            <div>
              <p className="font-medium text-purple-900 dark:text-purple-100">
                AI Agents Configuration
              </p>
              <p className="text-sm text-purple-700 dark:text-purple-200">
                {agents.length > 0
                  ? `${agents.length} AI agent${agents.length > 1 ? 's' : ''} configured. You can create additional agents anytime.`
                  : 'Create your first AI agent to complete the setup process.'}
              </p>
            </div>
          </div>
        </CardContent>
      </Card>
      <ConfirmDialog />
    </div>
  );
}<|MERGE_RESOLUTION|>--- conflicted
+++ resolved
@@ -634,11 +634,8 @@
             call_routing: agent.call_routing,
             conversation_flow_id: agent.conversation_flow_id,
             greeting_message: agent.greeting_message,
-<<<<<<< HEAD
-=======
             custom_instructions: agent.custom_instructions,
             agent_personality: agent.agent_personality,
->>>>>>> 3cf8fa7a
           },
         }),
       });
