--- conflicted
+++ resolved
@@ -152,29 +152,6 @@
   },
 ];
 
-<<<<<<< HEAD
-export const routerAgentConfig = {
-  name: 'Router Agent',
-  type: 'router',
-  systemPrompt: `You are a professional triage and booking assistant. Your role is to:
-1. Warmly greet callers and determine their needs
-2. Collect and validate contact information (first name, last name, phone, email)
-3. Detect if they want to book an appointment or have general questions
-4. For appointments: collect job type, staff preference, and preferred time
-5. For general questions: route to customer support
-6. Always confirm information before proceeding with bookings
-
-Be concise, friendly, and efficient. If the caller switches topics, adapt seamlessly.`,
-  tools: retellTools,
-  voice: {
-    provider: 'retell',
-    voiceId: 'nova',
-    speed: 1.0,
-  },
-};
-
-=======
->>>>>>> 3cf8fa7a
 export const receptionistAgentConfig = {
   name: 'Receptionist Agent',
   type: 'inbound_receptionist',
