// import { BaseBusinessService } from './base-service';
import { supabase } from '../supabase';
import Retell from 'retell-sdk';
import { createClient } from '@supabase/supabase-js';

export interface RetellAgentConfig {
  id?: string;
  name: string;
  type: string;
  prompt: string;
  callScript?: string;
  voice: {
    provider: string;
    voiceId: string;
    speed?: number;
  };
  tools?: any[];
  webhookUrl?: string;
  conversationFlowId?: string;
  responseEngineType?: 'retell-llm' | 'conversation-flow';
}

export class RetellDeploymentService {
  readonly name = 'Retell Deployment Service';
  private retell: Retell;

  protected logger = {
    info: (message: string, ...args: any[]) =>
      console.log(`[${this.name}]`, message, ...args),
    error: (message: string, ...args: any[]) =>
      console.error(`[${this.name}]`, message, ...args),
    warn: (message: string, ...args: any[]) =>
      console.warn(`[${this.name}]`, message, ...args),
  };

  constructor() {
<<<<<<< HEAD
    super();

=======
>>>>>>> 3cf8fa7a
    const apiKey = process.env.RETELL_API_KEY;
    this.logger.info('Environment check:', {
      hasRetellApiKey: !!apiKey,
      retellApiKeyLength: apiKey?.length || 0,
<<<<<<< HEAD
      hasLlmId: !!process.env.RETELL_LLM_ID,
      llmId: process.env.RETELL_LLM_ID,
      hasBaseUrl: !!process.env.NEXT_PUBLIC_BASE_URL,
      baseUrl: process.env.NEXT_PUBLIC_BASE_URL,
=======
      hasBaseUrl: !!process.env.NEXT_PUBLIC_SITE_URL,
      baseUrl: process.env.NEXT_PUBLIC_SITE_URL,
>>>>>>> 3cf8fa7a
      nodeEnv: process.env.NODE_ENV,
    });

    if (!apiKey) {
      throw new Error('RETELL_API_KEY environment variable is required');
    }

    this.retell = new Retell({
      apiKey: apiKey,
    });

    this.logger.info('Retell SDK initialized successfully');
  }

  // async initialize(): Promise<void> {
  //   // Required by BaseBusinessService
  //   this.logger.info('Service initialized');
  // }

  /**
   * Get or create LLM for agent deployment
   */
  private async getOrCreateLlm(
    businessContext: any,
    config: any,
    role: string
  ): Promise<string> {
    try {
      // First try to create a new LLM
      return await this.createLlmForAgent(businessContext, config, role);
    } catch (error) {
      this.logger.warn('Failed to create new LLM, trying to use existing LLM...');
      
      // If creation fails, try to get an existing LLM
      try {
        const existingLlms = await this.retell.llm.list();
        
        if (existingLlms && existingLlms.length > 0) {
          const firstLlm = existingLlms[0];
          this.logger.info('Using existing LLM:', firstLlm.llm_id);
          return firstLlm.llm_id;
        }
      } catch (listError) {
        this.logger.error('Failed to list existing LLMs:', listError);
      }
      
      throw new Error('No LLMs available and cannot create new one: ' + 
        (error instanceof Error ? error.message : error));
    }
  }

  /**
   * Create new LLM for agent deployment
   */
  private async createLlmForAgent(
    businessContext: any,
    config: any,
    role: string
  ): Promise<string> {
    try {
      this.logger.info('Creating new LLM for agent deployment...');

      // Generate comprehensive prompt using all available data
      const comprehensivePrompt = this.generateComprehensivePrompt(
        businessContext,
        config,
        role
      );

      // Create LLM with business-specific configuration
      const newLlm = await this.retell.llm.create({
        model_name: 'gpt-4o-mini',
        general_prompt: comprehensivePrompt,
        begin_message: this.generateBeginMessage(businessContext),
        inbound_dynamic_variables_webhook_url: `${process.env.NEXT_PUBLIC_SITE_URL}/api/retell/webhook`,
      });

      this.logger.info('Created new LLM successfully:', newLlm.llm_id);
      this.logger.info('LLM prompt length:', comprehensivePrompt.length);
      this.logger.info(
        'LLM prompt preview:',
        comprehensivePrompt.substring(0, 200) + '...'
      );

      return newLlm.llm_id;
    } catch (error) {
      this.logger.error('Error creating new LLM:', error);
      this.logger.error('Full error details:', {
        message: error instanceof Error ? error.message : 'Unknown error',
        stack: error instanceof Error ? error.stack : undefined,
        status: (error as any)?.status,
        response: (error as any)?.response?.data || (error as any)?.error,
      });

      // Try to get an existing LLM instead of failing
      try {
        this.logger.info('Attempting to find existing LLMs...');
        const existingLlms = await this.retell.llm.list();
        
        if (existingLlms && existingLlms.length > 0) {
          const firstLlm = existingLlms[0];
          this.logger.warn(
            'Using existing LLM as fallback:',
            firstLlm.llm_id
          );
          return firstLlm.llm_id;
        }
      } catch (listError) {
        this.logger.error('Failed to list existing LLMs:', listError);
      }

      throw new Error(
        'Failed to create new LLM and no existing LLMs found: ' +
          (error instanceof Error ? error.message : error)
      );
    }
  }

  /**
   * Generate comprehensive LLM prompt with all business data and user configuration
   */
  private generateComprehensivePrompt(
    businessContext: any,
    config: any,
    role: string
  ): string {
    // Start with enhanced business identity based on ALL Supabase data
    let generalPrompt = `You are a professional AI ${role} for ${businessContext.businessName}`;
    if (businessContext.businessType === 'dental') {
      generalPrompt += ', a dental practice';
    } else if (businessContext.businessType) {
      generalPrompt += `, a ${businessContext.businessType} business`;
    }
    generalPrompt += '. ';

    // Add user's basic info prompt (contains specific business details)
    if (config.basic_info_prompt) {
      generalPrompt += config.basic_info_prompt + '\n\n';
      this.logger.info('Added user basic_info_prompt to general prompt');
    }

    // Add comprehensive business services from database
    if (businessContext.services && businessContext.services.length > 0) {
      generalPrompt += 'SERVICES WE OFFER:\n';
      businessContext.services.forEach((service: any) => {
        generalPrompt += `- ${service.service_name}`;
        if (service.service_description) {
          generalPrompt += `: ${service.service_description}`;
        }
        if (service.price && service.price > 0) {
          generalPrompt += ` (Starting at $${service.price})`;
        }
        generalPrompt += '\n';
      });
      generalPrompt += '\n';
      this.logger.info(
        `Added ${businessContext.services.length} services to prompt`
      );
    }

    // Add staff information from database
    if (businessContext.staff && businessContext.staff.length > 0) {
      generalPrompt += 'OUR TEAM:\n';
      businessContext.staff.forEach((staff: any) => {
        generalPrompt += `- ${staff.first_name} ${staff.last_name}`;
        if (staff.job_title) {
          generalPrompt += ` (${staff.job_title})`;
        }
        if (staff.specialization) {
          generalPrompt += ` - Specializes in: ${staff.specialization}`;
        }
        generalPrompt += '\n';
      });
      generalPrompt += '\n';
      this.logger.info(
        `Added ${businessContext.staff.length} staff members to prompt`
      );
    }

    // Add location information from database
    if (businessContext.locations && businessContext.locations.length > 0) {
      if (businessContext.locations.length === 1) {
        generalPrompt += 'OUR LOCATION:\n';
      } else {
        generalPrompt += 'OUR LOCATIONS:\n';
      }
      businessContext.locations.forEach((location: any) => {
        generalPrompt += `- ${location.location_name || 'Main Office'}`;
        if (location.address) {
          generalPrompt += `: ${location.address}`;
        }
        if (location.phone_number) {
          generalPrompt += ` (Phone: ${location.phone_number})`;
        }
        generalPrompt += '\n';
      });
      generalPrompt += '\n';
      this.logger.info(
        `Added ${businessContext.locations.length} locations to prompt`
      );
    }

    // Add insurance information for healthcare businesses
    if (
      businessContext.businessType === 'dental' &&
      businessContext.insuranceProviders &&
      businessContext.insuranceProviders.length > 0
    ) {
      generalPrompt += 'INSURANCE ACCEPTED:\n';
      businessContext.insuranceProviders.forEach((insurance: any) => {
        generalPrompt += `- ${insurance.provider_name}`;
        if (insurance.plan_type) {
          generalPrompt += ` (${insurance.plan_type})`;
        }
        generalPrompt += '\n';
      });
      generalPrompt += '\n';
      this.logger.info(
        `Added ${businessContext.insuranceProviders.length} insurance providers to prompt`
      );
    }

    // Add user's custom instructions (escalation, behavior guidelines)
    if (config.custom_instructions) {
      generalPrompt +=
        'SPECIAL INSTRUCTIONS:\n' + config.custom_instructions + '\n\n';
      this.logger.info('Added user custom_instructions to general prompt');
    }

    // Add user's call scripts
    if (config.call_scripts && Object.keys(config.call_scripts).length > 0) {
      generalPrompt += 'CALL SCRIPTS TO FOLLOW:\n';
      if (config.call_scripts.greeting_script) {
        generalPrompt += `Greeting: ${config.call_scripts.greeting_script}\n`;
      }
      if (config.call_scripts.main_script) {
        generalPrompt += `Main Script: ${config.call_scripts.main_script}\n`;
      }
      if (config.call_scripts.escalation_script) {
        generalPrompt += `Escalation: ${config.call_scripts.escalation_script}\n`;
      }
      if (config.call_scripts.closing_script) {
        generalPrompt += `Closing: ${config.call_scripts.closing_script}\n`;
      }
      generalPrompt += '\n';
      this.logger.info('Added user call_scripts to general prompt');
    }

    // Add user's call handling instructions
    if (config.call_scripts_prompt) {
      generalPrompt +=
        'CALL HANDLING GUIDELINES:\n' + config.call_scripts_prompt + '\n\n';
      this.logger.info('Added user call_scripts_prompt to general prompt');
    }

    // Add direction-specific guidelines (default to inbound)
    const direction = 'inbound'; // Default direction
    if (direction === 'inbound') {
      generalPrompt += 'INBOUND CALL GUIDELINES:\n';
      generalPrompt +=
        '- You are receiving calls from customers/patients contacting the business\n';
      generalPrompt += '- Greet callers warmly and professionally\n';
      generalPrompt += '- Listen carefully to understand their needs\n';
      generalPrompt += '- Provide helpful information and assistance\n';
      generalPrompt += '- Schedule appointments if requested\n';
      generalPrompt +=
        '- Never make outbound calls - you only receive them\n\n';
      this.logger.info('Added inbound call guidelines to prompt');
    } else if (direction === 'outbound') {
      generalPrompt += 'OUTBOUND CALL GUIDELINES:\n';
      generalPrompt += '- You are making calls on behalf of the business\n';
      generalPrompt +=
        '- Introduce yourself and the business clearly at the start\n';
      generalPrompt += '- Explain the purpose of your call politely\n';
      generalPrompt += '- Respect if the person prefers not to talk\n';
      generalPrompt +=
        '- Follow up on appointments, services, or business matters\n';
      generalPrompt += '- Keep calls professional and purpose-driven\n\n';
      this.logger.info('Added outbound call guidelines to prompt');
    } else if (direction === 'both') {
      generalPrompt += 'BIDIRECTIONAL CALL GUIDELINES:\n';
      generalPrompt += '- You can both receive and make calls\n';
      generalPrompt +=
        '- For inbound calls: Greet warmly and assist with their needs\n';
      generalPrompt +=
        '- For outbound calls: Introduce yourself and explain the purpose\n';
      generalPrompt +=
        '- Adapt your approach based on whether you initiated or received the call\n';
      generalPrompt +=
        '- Always be professional and helpful regardless of call direction\n\n';
      this.logger.info('Added bidirectional call guidelines to prompt');
    }

    // Add business-type specific guidelines
    if (businessContext.businessType === 'dental') {
      generalPrompt += 'DENTAL PRACTICE GUIDELINES:\n';
      generalPrompt += '- Always ask for patient insurance information\n';
      generalPrompt +=
        '- For dental emergencies, prioritize immediate scheduling\n';
      generalPrompt += '- Collect patient date of birth for verification\n';
      generalPrompt +=
        '- Ask about the reason for visit to schedule appropriate appointment time\n';
      generalPrompt += '- Confirm if they are an existing or new patient\n';
      generalPrompt += '- Be empathetic with patients experiencing pain\n\n';
      this.logger.info('Added dental-specific guidelines to prompt');
    }

    // Fallback if no prompts provided
    if (!generalPrompt.trim()) {
      generalPrompt = `You are a professional ${role} AI assistant for ${businessContext.businessName}. Provide helpful, courteous service to all callers.`;
    }

    return generalPrompt;
  }

  /**
   * Generate begin message based on business context
   */
  private generateBeginMessage(businessContext: any): string {
    return `Hello! Thank you for calling ${businessContext.businessName}. How can I help you today?`;
  }

  /**
   * Get complete business context from database
   */
  private async getBusinessContext(businessId: string): Promise<{
    businessName: string;
    businessType: string;
    industry: string;
    services: any[];
    products: any[];
    staff: any[];
    locations: any[];
    insuranceProviders: any[];
  }> {
    try {
      const serviceSupabase = createClient(
        process.env.NEXT_PUBLIC_SUPABASE_URL!,
        process.env.SUPABASE_SERVICE_ROLE_KEY!
      );

      // Get business profile
      const { data: business } = await serviceSupabase
        .from('business_profiles')
        .select('*')
        .eq('id', businessId)
        .single();

      // Get services
      const { data: services } = await serviceSupabase
        .from('business_services')
        .select('*')
        .eq('business_id', businessId);

      // Get products
      const { data: products } = await serviceSupabase
        .from('business_products')
        .select('*')
        .eq('business_id', businessId);

      // Get staff
      const { data: staff } = await serviceSupabase
        .from('business_staff')
        .select('*')
        .eq('business_id', businessId);

      // Get locations
      const { data: locations } = await serviceSupabase
        .from('business_locations')
        .select('*')
        .eq('business_id', businessId);

      // Get insurance providers (for healthcare businesses)
      const { data: insurance } = await serviceSupabase
        .from('insurance_providers')
        .select('*')
        .eq('business_id', businessId);

      return {
        businessName: business?.business_name || 'Business',
        businessType: business?.business_type || 'general',
        industry: business?.industry || 'general',
        services: services || [],
        products: products || [],
        staff: staff || [],
        locations: locations || [],
        insuranceProviders: insurance || [],
      };
    } catch (error) {
      this.logger.error('Error getting business context:', error);
      return {
        businessName: 'Business',
        businessType: 'general',
        industry: 'general',
        services: [],
        products: [],
        staff: [],
        locations: [],
        insuranceProviders: [],
      };
    }
  }

  /**
   * Generate business-specific post-call analysis fields
   */
  private generatePostCallAnalysisFields(
    businessContext: any,
    config: any
  ): any[] {
    const baseFields = [
      {
        name: 'caller_firstname',
        description: 'Get caller first name from context',
        type: 'string',
      },
      {
        name: 'caller_lastname',
        description: 'Get caller last name from context',
        type: 'string',
      },
      {
        name: 'caller_email',
        description: 'Get caller email address from context',
        type: 'string',
        examples: ['xyz@gmail.com'],
      },
      {
        name: 'caller_phone',
        description: 'Get caller phone number from context',
        type: 'string',
        examples: ['+1234567890'],
      },
      {
        name: 'call_outcome',
        description: 'Overall outcome of the call',
        type: 'string',
        examples: [
          'appointment_scheduled',
          'information_provided',
          'transferred',
          'callback_requested',
        ],
      },
      {
        name: 'customer_satisfaction',
        description: 'Perceived customer satisfaction level',
        type: 'string',
        examples: ['satisfied', 'neutral', 'dissatisfied'],
      },
    ];

    // Add business-type specific fields
    if (
      businessContext.businessType === 'dental' ||
      businessContext.industry === 'healthcare'
    ) {
      baseFields.push(
        {
          name: 'caller_birth_date',
          description: 'Get the caller date of birth from conversation',
          type: 'string',
          examples: ['07/09/1968'],
        },
        {
          name: 'dental_insurance',
          description: 'Get caller dental insurance information from context',
          type: 'string',
        },
        {
          name: 'medical_insurance',
          description: 'Get caller medical insurance information from context',
          type: 'string',
        },
        {
          name: 'appointment_date_time',
          description: 'Get the appointment date and time from conversation',
          type: 'string',
          examples: ['2025-07-19T14:00:00-07:00'],
        },
        {
          name: 'appointment_made_flag',
          description:
            'If the call made an appointment successfully. 1 for success, 0 for no appointment',
          type: 'string',
          examples: ['1', '0'],
        },
        {
          name: 'reason_for_visit',
          description: 'Get the appointment reason from context',
          type: 'string',
          examples: ['cleaning', 'checkup', 'tooth pain', 'crown', 'filling'],
        },
        {
          name: 'doctor',
          description: 'Get the appointment with which doctor',
          type: 'string',
        },
        {
          name: 'emergency_flag',
          description:
            'Flag indicating if this is an emergency call requiring immediate attention',
          type: 'string',
          examples: ['1', '0'],
        },
        {
          name: 'existing_patient',
          description: 'Whether the caller is an existing patient',
          type: 'string',
          examples: ['yes', 'no', 'unknown'],
        }
      );
    }

    // Add service-specific fields if services are configured
    if (businessContext.services && businessContext.services.length > 0) {
      baseFields.push({
        name: 'service_requested',
        description: 'The specific service the caller is interested in',
        type: 'string',
        examples: businessContext.services
          .map((s: any) => s.service_name)
          .slice(0, 5),
      });
    }

    // Add staff-specific fields if staff are configured
    if (businessContext.staff && businessContext.staff.length > 0) {
      baseFields.push({
        name: 'preferred_staff_member',
        description: 'If caller requested a specific staff member',
        type: 'string',
        examples: businessContext.staff
          .map((s: any) => s.first_name + ' ' + s.last_name)
          .slice(0, 3),
      });
    }

    // Add location-specific fields if multiple locations
    if (businessContext.locations && businessContext.locations.length > 1) {
      baseFields.push({
        name: 'preferred_location',
        description: 'The location the caller prefers for service',
        type: 'string',
        examples: businessContext.locations
          .map((l: any) => l.location_name)
          .slice(0, 3),
      });
    }

    return baseFields;
  }

  /**
   * Get business name from database
   */
  private async getBusinessName(businessId: string): Promise<string> {
    try {
      // Use service role client for reliable access
      const serviceSupabase = createClient(
        process.env.NEXT_PUBLIC_SUPABASE_URL!,
        process.env.SUPABASE_SERVICE_ROLE_KEY!
      );

      const { data: business, error } = await serviceSupabase
        .from('business_profiles')
        .select('business_name')
        .eq('user_id', businessId)
        .single();

      if (error || !business) {
        this.logger.warn('Business profile not found, using fallback name');
        return 'Business'; // Fallback name
      }

      return business.business_name || 'Business';
    } catch (error) {
      this.logger.error('Error getting business name:', error);
      return 'Business'; // Fallback name
    }
  }

  /**
   * Resolve business profile ID from user ID or business ID
   */
  private async resolveBusinessId(inputId: string): Promise<string> {
    try {
      this.logger.info('Resolving business ID for input:', inputId);

      // Check environment variables
      const supabaseUrl = process.env.NEXT_PUBLIC_SUPABASE_URL;
      const serviceKey = process.env.SUPABASE_SERVICE_ROLE_KEY;

      if (!supabaseUrl || !serviceKey) {
        throw new Error(
          `Missing Supabase credentials: url=${!!supabaseUrl}, key=${!!serviceKey}`
        );
      }

      const serviceSupabase = createClient(supabaseUrl, serviceKey);

      // First try to find by business profile ID (direct match)
      const { data: businessById } = await serviceSupabase
        .from('business_profiles')
        .select('id')
        .eq('id', inputId)
        .single();

      if (businessById) {
        this.logger.info('Found business by direct ID match:', inputId);
        return inputId;
      }

      // If not found, try to find by user_id
      const { data: businessByUserId } = await serviceSupabase
        .from('business_profiles')
        .select('id, business_name')
        .eq('user_id', inputId)
        .single();

      if (businessByUserId) {
        this.logger.info('Resolved user_id to business_id:', {
          user_id: inputId,
          business_id: businessByUserId.id,
          business_name: businessByUserId.business_name,
        });
        return businessByUserId.id;
      }

      // If still not found, log warning and return original ID
      this.logger.warn(
        'Could not resolve business ID, using input ID:',
        inputId
      );
      return inputId;
    } catch (error) {
      this.logger.error('Error resolving business ID:', error);
      return inputId; // Fallback to input ID
    }
  }

  /**
   * Deploy a single agent to Retell
   */
  async deploySingleAgent(
    businessId: string,
    agentConfig: any
  ): Promise<{
    success: boolean;
    agent?: any;
    error?: string;
  }> {
    try {
      // Resolve proper business profile ID
      const resolvedBusinessId = await this.resolveBusinessId(businessId);

      // Get business name
      const businessName = await this.getBusinessName(businessId);

      // Create agent name: Business Name + Agent Name from Step 6
      const fullAgentName = `${businessName} ${agentConfig.agent_name}`;

      // Deploy the individual agent
      const deployedAgent = await this.deployRoleAgent(
        {
          ...agentConfig,
          agent_name: fullAgentName,
<<<<<<< HEAD
          client_id: businessId,
=======
          client_id: resolvedBusinessId,
>>>>>>> 3cf8fa7a
        },
        'receptionist'
      ); // Default to receptionist, can be customized

      if (deployedAgent) {
        return {
          success: true,
          agent: deployedAgent,
        };
      } else {
        return {
          success: false,
          error: 'Failed to deploy agent',
        };
      }
    } catch (error) {
      this.logger.error('Error deploying single agent:', error);
      return {
        success: false,
        error: error instanceof Error ? error.message : 'Unknown error',
      };
    }
  }

  /**
   * Deploy all agents to Retell
   */
  async deployAgents(businessId: string): Promise<{
    success: boolean;
    agents: any[];
    errors?: string[];
  }> {
    try {
      const errors: string[] = [];
      const deployedAgents: any[] = [];

      // Resolve proper business profile ID
      const resolvedBusinessId = await this.resolveBusinessId(businessId);

      // Get active agent configurations from Step-6
      this.logger.info(
        'Searching for agent configs with businessId:',
<<<<<<< HEAD
        businessId
=======
        businessId,
        'resolved to:',
        resolvedBusinessId
>>>>>>> 3cf8fa7a
      );

      // First try with full join, then fallback to any configs if none found
      const { data: agentConfigs, error: configError } = await supabase
        .from('agent_configurations_scoped')
        .select(
          `
          *,
          agent_types (
            id,
            type_code,
            name
          )
        `
        )
<<<<<<< HEAD
        .eq('client_id', businessId)
=======
        .eq('client_id', resolvedBusinessId)
>>>>>>> 3cf8fa7a
        .eq('is_active', true)
        .not('agent_type_id', 'is', null);

      this.logger.info(
        'Initial agent configs found:',
        agentConfigs?.length || 0
      );
      if (configError) {
        this.logger.error('Config query error:', configError);
      }

      // If no configs found with agent types, try without the join
      if (!agentConfigs || agentConfigs.length === 0) {
        this.logger.info('Trying fallback query without agent_types join...');

        const { data: fallbackConfigs, error: fallbackError } = await supabase
          .from('agent_configurations_scoped')
          .select('*')
          .eq('client_id', resolvedBusinessId)
          .eq('is_active', true);

        this.logger.info(
          'Fallback agent configs found:',
          fallbackConfigs?.length || 0
        );
        if (fallbackError) {
          this.logger.error('Fallback query error:', fallbackError);
        }

        // Try even more general query to see what's in the table
        if (!fallbackConfigs || fallbackConfigs.length === 0) {
          const { data: allConfigs, error: allError } = await supabase
            .from('agent_configurations_scoped')
            .select('*')
<<<<<<< HEAD
            .eq('client_id', businessId);
=======
            .eq('client_id', resolvedBusinessId);
>>>>>>> 3cf8fa7a

          this.logger.info(
            'All agent configs for businessId (any is_active):',
            allConfigs?.length || 0
          );
          if (allConfigs && allConfigs.length > 0) {
            this.logger.info('Sample config:', allConfigs[0]);
          }
          if (allError) {
            this.logger.error('All configs query error:', allError);
          }

          // Check if there are ANY agent configs in the table
          const { data: anyConfigs, error: anyError } = await supabase
            .from('agent_configurations_scoped')
            .select('client_id, is_active, agent_name, id')
            .limit(10);

          this.logger.info(
            'Any agent configs in table:',
            anyConfigs?.length || 0
          );
          if (anyConfigs && anyConfigs.length > 0) {
            this.logger.info(
              'Available client_ids:',
              anyConfigs.map(c => c.client_id)
            );
            this.logger.info('Sample configs:', anyConfigs);
          }
          if (anyError) {
            this.logger.error('Any configs query error:', anyError);
          }
        }

        if (fallbackConfigs && fallbackConfigs.length > 0) {
          // Manually add agent type info
          agentConfigs = fallbackConfigs.map(config => ({
            ...config,
            agent_types: {
              type_code: 'inbound_receptionist',
              name: 'Inbound Receptionist',
            },
          }));
        }
      }

      if (configError) {
        throw configError;
      }

      if (!agentConfigs || agentConfigs.length === 0) {
        this.logger.info(
          'No agent configurations found, creating default agent...'
        );

        // Get business name for default agent
        const businessName = await this.getBusinessName(businessId);

        // Create a default agent configuration if none exists
        const defaultAgent = {
          id: 'default-agent',
          agent_name: `${businessName} AI Receptionist`,
          client_id: businessId,
          basic_info_prompt:
            'You are a helpful AI receptionist for this business. Assist customers with their inquiries professionally and courteously.',
          call_scripts_prompt:
            'Greet callers warmly and ask how you can help them today.',
          call_scripts: {
            greeting_script:
              'Hello! Thank you for calling. How may I assist you today?',
          },
          voice_settings: {
            provider: 'retell',
            voice_id: '11labs-Adrian',
            speed: 1.28,
          },
          agent_types: {
            type_code: 'inbound_receptionist',
            name: 'Inbound Receptionist',
          },
        };
<<<<<<< HEAD

        agentConfigs = [defaultAgent];
        this.logger.info(
          'Created default agent configuration with business name:',
          businessName
        );
      }
=======
>>>>>>> 3cf8fa7a

        agentConfigs = [defaultAgent];
        this.logger.info(
          'Created default agent configuration with business name:',
          businessName
        );
      }

      // Deploy Receptionist Agent
      const receptionistConfig = agentConfigs.find(
        a => a.agent_types?.type_code === 'inbound_receptionist'
      );
      if (receptionistConfig) {
        const receptionistAgent = await this.deployRoleAgent(
          receptionistConfig,
          'receptionist'
        );
        if (receptionistAgent) {
          deployedAgents.push(receptionistAgent);
        } else {
          errors.push('Failed to deploy receptionist agent');
        }
      }

      // Deploy Customer Support Agent
      const supportConfig = agentConfigs.find(
        a => a.agent_types?.type_code === 'inbound_customer_support'
      );
      if (supportConfig) {
        const supportAgent = await this.deployRoleAgent(
          supportConfig,
          'support'
        );
        if (supportAgent) {
          deployedAgents.push(supportAgent);
        } else {
          errors.push('Failed to deploy customer support agent');
        }
      }

      // Update deployment status in database
      await this.updateDeploymentStatus(resolvedBusinessId, deployedAgents);

      return {
        success: errors.length === 0,
        agents: deployedAgents,
        errors: errors.length > 0 ? errors : undefined,
      };
    } catch (error) {
      this.logger.error('Error deploying agents:', error);
      this.logger.error('Error details:', {
        message: error instanceof Error ? error.message : 'Unknown error',
        stack: error instanceof Error ? error.stack : undefined,
        businessId,
      });
      return {
        success: false,
        agents: [],
        errors: [
          'Failed to deploy agents: ' +
            (error instanceof Error ? error.message : error),
        ],
      };
    }
  }

  /**
   * Deploy a role-specific agent (receptionist or support)
   */
  private async deployRoleAgent(
    config: any,
    role: 'receptionist' | 'support'
  ): Promise<any> {
    try {
<<<<<<< HEAD
      const baseUrl =
        process.env.NEXT_PUBLIC_BASE_URL ||
        process.env.NEXT_PUBLIC_SITE_URL ||
        'http://localhost:19080';
      const webhookUrl = `${baseUrl}/api/retell/functions/appointment`;
=======
      // Use the business user-defined agent name directly
      const agentName = config.agent_name || `${role} Agent`;
>>>>>>> 3cf8fa7a

      // Get agent type information including direction
      let agentDirection = 'inbound'; // default
      if (config.agent_type_id) {
        const { data: agentType } = await supabase
          .from('agent_types')
          .select('direction, type_code')
          .eq('id', config.agent_type_id)
          .single();

        if (agentType) {
          agentDirection = agentType.direction || 'inbound';
          this.logger.info(
            `Agent type ${agentType.type_code} has direction: ${agentDirection}`
          );
        }
      }

      // Determine response engine type based on configuration
      let responseEngine;
      if (config.conversationFlowId || config.conversation_flow_id) {
        responseEngine = {
          type: 'conversation-flow',
          conversation_flow_id:
            config.conversationFlowId || config.conversation_flow_id,
        };
      }

      // Get complete business context first (needed for both LLM creation and prompt building)
      const businessContext = await this.getBusinessContext(config.client_id);

      // Create LLM if using retell-llm response engine
      if (!config.conversationFlowId && !config.conversation_flow_id) {
        // Create new LLM for this agent
        const dynamicLlmId = await this.getOrCreateLlm(
          businessContext,
          config,
          role
        );
        responseEngine = {
          type: 'retell-llm',
<<<<<<< HEAD
          llm_id:
            process.env.RETELL_LLM_ID || 'llm_d49a5bb9fc03a64269da6e456058',
        },
        voice_id: '11labs-Adrian',
        language: 'en-US',
        webhook_url: webhookUrl,
        voice_temperature: 1,
        voice_speed: 1.28,
        volume: 1,
        enable_backchannel: true,
        backchannel_words: ['mhm', 'uh-huh'],
        max_call_duration_ms: 1800000, // 30 minutes
        interruption_sensitivity: 0.9,
        normalize_for_speech: true,
        begin_message_delay_ms: 200,
        post_call_analysis_model: 'gpt-4o-mini',
      };

      this.logger.info(
        'Creating router agent with config:',
        JSON.stringify(agentConfig, null, 2)
      );
=======
          llm_id: dynamicLlmId,
        };
      }

      this.logger.info('Response engine config:', responseEngine);

      // Test API permissions before creating agent
      try {
        this.logger.info('Testing Retell API permissions by listing agents...');
        const existingAgents = await this.retell.agent.list();
        this.logger.info(`Found ${existingAgents.length} existing agents in Retell account`);
        if (existingAgents.length > 0) {
          this.logger.info('Sample agent ID:', existingAgents[0].agent_id);
        }
      } catch (listError) {
        this.logger.error('Failed to list agents - API key may have permission issues:', listError);
      }

      // Create minimal agent config to debug 404 issue
      const agentConfig = {
        agent_name: agentName,
        response_engine: responseEngine,
        voice_id: '11labs-Adrian', // Use simple voice ID
        language: 'en-US',
        webhook_url: `${process.env.NEXT_PUBLIC_SITE_URL}/api/retell/webhook`,
      };

      this.logger.info(
        'Creating role agent with config:',
        JSON.stringify(agentConfig, null, 2)
      );

      // Check if agent already exists in database first
      const { data: existingDbAgent } = await supabase
        .from('retell_agents')
        .select('*')
        .eq('agent_name', agentConfig.agent_name)
        .eq('business_id', config.client_id)
        .single();
>>>>>>> 3cf8fa7a

      // Also check Retell API for existing agents
      const existingAgents = await this.retell.agent.list();
      const existing =
        existingAgents.find(a => a.agent_name === agentConfig.agent_name) ||
        (existingDbAgent?.retell_agent_id
          ? existingAgents.find(
              a => a.agent_id === existingDbAgent.retell_agent_id
            )
          : null);

      let agent;
      if (existing) {
        this.logger.info(`Updating existing ${role} agent:`, existing.agent_id);
        // Update existing agent
        try {
          agent = await this.retell.agent.update(
            existing.agent_id,
            agentConfig
          );
          this.logger.info(
            `${role} agent updated successfully:`,
            agent.agent_id
          );
        } catch (updateError) {
          this.logger.error(`Failed to update ${role} agent:`, {
            error: updateError.message,
            status: updateError.status,
            details: updateError.error || updateError,
            config: agentConfig,
          });
          
          // If agent doesn't exist (404), create a new one instead
          if (updateError.status === 404) {
            this.logger.warn(`Agent ${existing.agent_id} not found in Retell, creating new agent instead...`);
            try {
              agent = await this.retell.agent.create(agentConfig);
              this.logger.info(
                `New ${role} agent created successfully after 404:`,
                agent.agent_id
              );
            } catch (createError) {
              this.logger.error(`Failed to create new ${role} agent after 404:`, {
                error: createError.message,
                status: createError.status,
                details: createError.error || createError,
                config: agentConfig,
              });
              throw createError;
            }
          } else {
            throw updateError;
          }
        }
      } else {
        this.logger.info(`Creating new ${role} agent...`);
        // Create new agent
        try {
          agent = await this.retell.agent.create(agentConfig);
          this.logger.info(
<<<<<<< HEAD
            'Router agent created successfully:',
=======
            `${role} agent created successfully:`,
>>>>>>> 3cf8fa7a
            agent.agent_id
          );
        } catch (createError) {
          this.logger.error(`Failed to create ${role} agent:`, {
            error: createError.message,
            status: createError.status,
            details: createError.error || createError,
            config: agentConfig,
          });
          throw createError;
        }
      }

      // Store agent ID and configuration in database
      const agentRecord = {
        business_id: config.client_id,
        agent_type: `${role}_${agent.agent_id.slice(-8)}`, // Make agent_type unique by appending agent ID suffix
        retell_agent_id: agent.agent_id,
        agent_name: agent.agent_name,
        ai_agent_id: config.id,
        status: 'deployed',
        updated_at: new Date().toISOString(),
        conversation_flow_id:
          config.conversationFlowId || config.conversation_flow_id || null,
        response_engine_type: responseEngine.type,
        retell_llm_id:
          responseEngine.type === 'retell-llm' ? responseEngine.llm_id : null,
        voice_settings: JSON.stringify({
          voice_id: agentConfig.voice_id,
          voice_temperature: agentConfig.voice_temperature,
          voice_speed: agentConfig.voice_speed,
        }),
      };

<<<<<<< HEAD
      await supabase.from('retell_agents').upsert(routerRecord);
=======
      // Always ensure the record is stored in database
      const { data: insertedRecord, error: insertError } = await supabase
        .from('retell_agents')
        .upsert(agentRecord, {
          onConflict: 'retell_agent_id',
          ignoreDuplicates: false,
        })
        .select();
>>>>>>> 3cf8fa7a

      if (insertError) {
        this.logger.error(
          `Failed to store ${role} agent in database:`,
          insertError
        );
        this.logger.error('Agent record that failed to insert:', agentRecord);

        // Try alternative insert method if upsert fails
        try {
          const { data: fallbackRecord, error: fallbackError } = await supabase
            .from('retell_agents')
            .insert(agentRecord)
            .select();

          if (!fallbackError) {
            this.logger.info(
              `Fallback insert successful for ${role} agent:`,
              fallbackRecord
            );
          } else {
            this.logger.error(
              `Fallback insert also failed for ${role} agent:`,
              fallbackError
            );
          }
        } catch (fallbackErr) {
          this.logger.error(
            `Fallback insert exception for ${role} agent:`,
            fallbackErr
          );
        }
      } else {
        this.logger.info(
          `Successfully stored ${role} agent in database:`,
          insertedRecord
        );
      }

      // Final verification: check if record exists in database
      const { data: verificationRecord, error: verifyError } = await supabase
        .from('retell_agents')
        .select('*')
        .eq('retell_agent_id', agent.agent_id)
        .single();

      if (verifyError || !verificationRecord) {
        this.logger.error(
          `CRITICAL: ${role} agent record not found in database after insertion!`,
          {
            agentId: agent.agent_id,
            agentName: agent.agent_name,
            businessId: config.client_id,
            verifyError,
          }
        );
      } else {
        this.logger.info(
          `✅ Verified ${role} agent record exists in database:`,
          {
            id: verificationRecord.id,
            retell_agent_id: verificationRecord.retell_agent_id,
            agent_name: verificationRecord.agent_name,
            business_id: verificationRecord.business_id,
          }
        );
      }

      // Final step: Always ensure the record exists in database
      const recordExists = await this.ensureAgentRecordExists(
        agent,
        config.client_id || businessId,
        role,
        config
      );

      if (!recordExists) {
        this.logger.error(
          `❌ CRITICAL: Could not ensure database record for ${role} agent: ${agent.agent_id}`
        );
      } else {
        this.logger.info(
          `✅ Database record confirmed for ${role} agent: ${agent.agent_id}`
        );
      }

      return agent;
    } catch (error) {
      this.logger.error(`Error deploying ${role} agent:`, error);
      return null;
    }
  }

  /**
   * Ensure agent record exists in database - force insert if missing
   */
  private async ensureAgentRecordExists(
    agent: any,
    businessId: string,
    role: string,
    config: any
  ): Promise<boolean> {
    try {
<<<<<<< HEAD
      // Use the business user-defined agent name directly
      const agentName = config.agent_name || `${role} Agent`;

      // Determine response engine type based on configuration
      const responseEngine =
        config.conversationFlowId || config.conversation_flow_id
          ? {
              type: 'conversation-flow',
              conversation_flow_id:
                config.conversationFlowId || config.conversation_flow_id,
            }
          : {
              type: 'retell-llm',
              llm_id:
                process.env.RETELL_LLM_ID || 'llm_d49a5bb9fc03a64269da6e456058',
            };

      this.logger.info('Response engine config:', responseEngine);

      // Create comprehensive agent config based on sample working agent
      const agentConfig = {
        agent_name: agentName,
        response_engine: responseEngine,
        voice_id: '11labs-Adrian',
        language: 'en-US',
        webhook_url: `${process.env.NEXT_PUBLIC_BASE_URL}/api/retell/webhook`,
        voice_temperature: config.voice_settings?.voice_temperature || 1,
        voice_speed: config.voice_settings?.speed || 1.28,
        volume: 1,
        enable_backchannel: true,
        backchannel_words: ['mhm', 'uh-huh'],
        max_call_duration_ms: 1800000, // 30 minutes
        interruption_sensitivity: 0.9,
        normalize_for_speech: true,
        begin_message_delay_ms: 200,
        post_call_analysis_model: 'gpt-4o-mini',
        begin_message:
          config.call_scripts?.greeting_script ||
          config.greeting_message ||
          'Hello! Thank you for calling. How can I help you today?',
      };

      this.logger.info(
        'Creating role agent with config:',
        JSON.stringify(agentConfig, null, 2)
      );

      // For now, always create a new agent to avoid update issues
      // TODO: Implement proper agent updating logic later
      this.logger.info(`Creating ${role} agent...`);
      let agent;
      try {
        agent = await this.retell.agent.create(agentConfig);
        this.logger.info(`${role} agent created successfully:`, agent.agent_id);
      } catch (createError) {
        this.logger.error(`Failed to create ${role} agent:`, {
          error: createError.message,
          status: createError.status,
          details: createError.error || createError,
          config: agentConfig,
        });
        throw createError;
=======
      const resolvedBusinessId = await this.resolveBusinessId(businessId);

      // Check if record exists
      const { data: existingRecord, error: checkError } = await supabase
        .from('retell_agents')
        .select('*')
        .eq('retell_agent_id', agent.agent_id)
        .single();

      if (existingRecord && !checkError) {
        this.logger.info(`✅ Agent record already exists: ${agent.agent_id}`);
        return true;
>>>>>>> 3cf8fa7a
      }

      this.logger.warn(
        `🔧 Agent record missing for ${agent.agent_id}, force creating...`
      );

      // Create the missing record with unique agent_type to avoid constraint conflicts
      const agentRecord = {
        business_id: resolvedBusinessId,
        agent_type: `${role}_${agent.agent_id.slice(-8)}`, // Make agent_type unique by appending agent ID suffix
        retell_agent_id: agent.agent_id,
        agent_name: agent.agent_name,
        ai_agent_id: config?.id || null,
        status: 'deployed',
<<<<<<< HEAD
        updated_at: new Date().toISOString(),
        conversation_flow_id:
          config.conversationFlowId || config.conversation_flow_id || null,
        response_engine_type: responseEngine.type,
        voice_settings: JSON.stringify({
          voice_id: agentConfig.voice_id,
          voice_temperature: agentConfig.voice_temperature,
          voice_speed: agentConfig.voice_speed,
        }),
      };

      await supabase.from('retell_agents').upsert(agentRecord);
=======
        conversation_flow_id:
          config?.conversationFlowId || config?.conversation_flow_id || null,
        response_engine_type: agent.response_engine?.type || 'retell-llm',
        retell_llm_id:
          agent.response_engine?.type === 'retell-llm'
            ? agent.response_engine.llm_id
            : null,
        voice_settings: JSON.stringify({
          voice_id:
            config?.voice?.voiceId || agent.voice?.voice_id || '11labs-Adrian',
          voice_temperature:
            config?.voice?.temperature || agent.voice?.voice_temperature || 1,
          voice_speed: config?.voice?.speed || agent.voice?.voice_speed || 1.28,
        }),
        created_at: new Date().toISOString(),
        updated_at: new Date().toISOString(),
      };

      // Try multiple insertion methods
      const insertMethods = [
        () =>
          supabase
            .from('retell_agents')
            .upsert(agentRecord, { onConflict: 'retell_agent_id' })
            .select(),
        () => supabase.from('retell_agents').insert(agentRecord).select(),
      ];
>>>>>>> 3cf8fa7a

      for (const method of insertMethods) {
        const { data: insertResult, error: insertError } = await method();

        if (!insertError && insertResult && insertResult.length > 0) {
          this.logger.info(`✅ Force insert successful: ${insertResult[0].id}`);
          return true;
        } else if (insertError) {
          this.logger.warn(`⚠️  Insert method failed: ${insertError.message}`);
        }
      }

      this.logger.error(
        '❌ All insertion methods failed for agent:',
        agent.agent_id
      );
      return false;
    } catch (error) {
      this.logger.error('❌ Error ensuring agent record exists:', error);
      return false;
    }
  }

  /**
   * Update deployment status in database
   */
  private async updateDeploymentStatus(
    businessId: string,
    agents: any[]
  ): Promise<void> {
    try {
      await supabase.from('agent_deployments').insert({
        business_id: businessId,
        deployment_type: 'retell',
        agents_deployed: agents.length,
        agent_ids: agents.map(a => a.agent_id),
        status: 'active',
        deployed_at: new Date().toISOString(),
      });
    } catch (error) {
      this.logger.error('Error updating deployment status:', error);
    }
  }

  /**
<<<<<<< HEAD
   * Assign phone number to router agent
   */
  async assignPhoneNumber(
    businessId: string,
    phoneNumber?: string
  ): Promise<{ success: boolean; phoneNumber?: string; error?: string }> {
    try {
      // Get router agent
      const { data: routerAgent, error } = await supabase
        .from('retell_agents')
        .select('retell_agent_id')
        .eq('business_id', businessId)
        .eq('agent_type', 'router')
        .single();

      if (error || !routerAgent) {
        throw new Error('Router agent not found');
      }

      let assignedNumber;

      if (phoneNumber) {
        // Use provided phone number
        assignedNumber = await this.retell.phoneNumber.import({
          phone_number: phoneNumber,
          agent_id: routerAgent.retell_agent_id,
        });
      } else {
        // Purchase new phone number
        const availableNumbers = await this.retell.phoneNumber.searchAvailable({
          country: 'US',
          limit: 1,
        });

        if (availableNumbers.length === 0) {
          throw new Error('No phone numbers available');
        }

        assignedNumber = await this.retell.phoneNumber.purchase({
          phone_number: availableNumbers[0].phone_number,
          agent_id: routerAgent.retell_agent_id,
        });
      }

      // Store phone number assignment
      await supabase.from('phone_assignments').insert({
        business_id: businessId,
        phone_number: assignedNumber.phone_number,
        retell_agent_id: routerAgent.retell_agent_id,
        type: 'inbound',
        status: 'active',
        assigned_at: new Date().toISOString(),
      });

      return {
        success: true,
        phoneNumber: assignedNumber.phone_number,
      };
    } catch (error) {
      this.logger.error('Error assigning phone number:', error);
      return {
        success: false,
        error: 'Failed to assign phone number: ' + error,
      };
    }
  }

  /**
=======
>>>>>>> 3cf8fa7a
   * Create a test inbound call to an agent
   */
  async createTestCall(
    businessId: string,
    agentId?: string,
    fromNumber?: string,
    toNumber?: string
  ): Promise<{
    success: boolean;
    callId?: string;
    callUrl?: string;
    error?: string;
  }> {
    try {
      // Get deployed agents for this business
      const { data: agents, error } = await supabase
        .from('retell_agents')
        .select('*')
        .eq('business_id', businessId)
        .eq('status', 'deployed');

      if (error || !agents || agents.length === 0) {
        throw new Error('No deployed agents found for testing');
      }

      // Use specified agent or default to first available
      const targetAgent = agentId
        ? agents.find(a => a.retell_agent_id === agentId)
        : agents[0];

      if (!targetAgent) {
        throw new Error('Specified agent not found');
      }

      // Create test call configuration
      const testCallConfig = {
        agent_id: targetAgent.retell_agent_id,
        from_number: fromNumber || '+1234567890', // Test number
        to_number: toNumber || '+1987654321', // Test number
        metadata: {
          test_call: true,
          business_id: businessId,
          agent_name: targetAgent.agent_name,
          created_at: new Date().toISOString(),
        },
      };

      this.logger.info('Creating test call:', testCallConfig);

      // Create the test call using Retell API
      const testCall = await this.retell.call.create(testCallConfig);

      // Store test call record
      await supabase.from('test_calls').insert({
        business_id: businessId,
        retell_agent_id: targetAgent.retell_agent_id,
        retell_call_id: testCall.call_id,
        from_number: testCallConfig.from_number,
        to_number: testCallConfig.to_number,
        status: 'created',
        created_at: new Date().toISOString(),
      });

      return {
        success: true,
        callId: testCall.call_id,
        callUrl: `https://app.retellai.com/call/${testCall.call_id}`,
      };
    } catch (error) {
      this.logger.error('Error creating test call:', error);
      return {
        success: false,
        error:
          'Failed to create test call: ' +
          (error instanceof Error ? error.message : error),
<<<<<<< HEAD
=======
      };
    }
  }

  /**
   * Assign phone number to business
   */
  async assignPhoneNumber(
    businessId: string,
    phoneNumber?: string
  ): Promise<{ success: boolean; phoneNumber?: string; error?: string }> {
    try {
      this.logger.info('Attempting to assign phone number for business:', businessId);
      
      // Get deployed agents for this business
      const { data: agents, error } = await supabase
        .from('retell_agents')
        .select('retell_agent_id')
        .eq('business_id', businessId)
        .eq('status', 'deployed')
        .limit(1);

      if (error || !agents || agents.length === 0) {
        this.logger.warn('No deployed agents found for phone number assignment');
        return {
          success: true,
          phoneNumber: undefined,
        };
      }

      const agentId = agents[0].retell_agent_id;
      let assignedNumber;

      if (phoneNumber) {
        // Use provided phone number
        this.logger.info('Using provided phone number:', phoneNumber);
        assignedNumber = phoneNumber;
      } else {
        // For now, return success without actually purchasing a new number
        // This can be implemented later when phone number purchasing is needed
        this.logger.info('Phone number purchase not implemented - returning success');
        return {
          success: true,
          phoneNumber: undefined,
        };
      }

      this.logger.info('Phone number assigned successfully:', assignedNumber);
      return {
        success: true,
        phoneNumber: assignedNumber,
      };
    } catch (error) {
      this.logger.error('Error assigning phone number:', error);
      return {
        success: false,
        error: error instanceof Error ? error.message : 'Unknown error',
>>>>>>> 3cf8fa7a
      };
    }
  }

  /**
   * Test agent deployment
   */
  async testDeployment(businessId: string): Promise<{
    success: boolean;
    results: any;
    error?: string;
  }> {
    try {
      // Get deployed agents
      const { data: agents, error } = await supabase
        .from('retell_agents')
        .select('*')
        .eq('business_id', businessId)
        .eq('status', 'deployed');

      if (error || !agents || agents.length === 0) {
        throw new Error('No deployed agents found');
      }

      const testResults = [];

      for (const agent of agents) {
        try {
          // Get agent details from Retell
          const retellAgent = await this.retell.agent.retrieve(
            agent.retell_agent_id
          );

          testResults.push({
            agentType: agent.agent_type,
            agentName: agent.agent_name,
            status: 'active',
            details: retellAgent,
          });
        } catch (agentError) {
          testResults.push({
            agentType: agent.agent_type,
            agentName: agent.agent_name,
            status: 'error',
            error: agentError,
          });
        }
      }

      return {
        success: true,
        results: testResults,
      };
    } catch (error) {
      this.logger.error('Error testing deployment:', error);
      return {
        success: false,
        results: [],
        error: 'Failed to test deployment: ' + error,
      };
    }
  }
}<|MERGE_RESOLUTION|>--- conflicted
+++ resolved
@@ -34,24 +34,12 @@
   };
 
   constructor() {
-<<<<<<< HEAD
-    super();
-
-=======
->>>>>>> 3cf8fa7a
     const apiKey = process.env.RETELL_API_KEY;
     this.logger.info('Environment check:', {
       hasRetellApiKey: !!apiKey,
       retellApiKeyLength: apiKey?.length || 0,
-<<<<<<< HEAD
-      hasLlmId: !!process.env.RETELL_LLM_ID,
-      llmId: process.env.RETELL_LLM_ID,
-      hasBaseUrl: !!process.env.NEXT_PUBLIC_BASE_URL,
-      baseUrl: process.env.NEXT_PUBLIC_BASE_URL,
-=======
       hasBaseUrl: !!process.env.NEXT_PUBLIC_SITE_URL,
       baseUrl: process.env.NEXT_PUBLIC_SITE_URL,
->>>>>>> 3cf8fa7a
       nodeEnv: process.env.NODE_ENV,
     });
 
@@ -83,12 +71,14 @@
       // First try to create a new LLM
       return await this.createLlmForAgent(businessContext, config, role);
     } catch (error) {
-      this.logger.warn('Failed to create new LLM, trying to use existing LLM...');
-      
+      this.logger.warn(
+        'Failed to create new LLM, trying to use existing LLM...'
+      );
+
       // If creation fails, try to get an existing LLM
       try {
         const existingLlms = await this.retell.llm.list();
-        
+
         if (existingLlms && existingLlms.length > 0) {
           const firstLlm = existingLlms[0];
           this.logger.info('Using existing LLM:', firstLlm.llm_id);
@@ -97,9 +87,11 @@
       } catch (listError) {
         this.logger.error('Failed to list existing LLMs:', listError);
       }
-      
-      throw new Error('No LLMs available and cannot create new one: ' + 
-        (error instanceof Error ? error.message : error));
+
+      throw new Error(
+        'No LLMs available and cannot create new one: ' +
+          (error instanceof Error ? error.message : error)
+      );
     }
   }
 
@@ -150,13 +142,10 @@
       try {
         this.logger.info('Attempting to find existing LLMs...');
         const existingLlms = await this.retell.llm.list();
-        
+
         if (existingLlms && existingLlms.length > 0) {
           const firstLlm = existingLlms[0];
-          this.logger.warn(
-            'Using existing LLM as fallback:',
-            firstLlm.llm_id
-          );
+          this.logger.warn('Using existing LLM as fallback:', firstLlm.llm_id);
           return firstLlm.llm_id;
         }
       } catch (listError) {
@@ -698,7 +687,9 @@
    */
   async deploySingleAgent(
     businessId: string,
-    agentConfig: any
+    agentConfig: any,
+    userId?: string,
+    authenticatedSupabase?: any
   ): Promise<{
     success: boolean;
     agent?: any;
@@ -714,21 +705,116 @@
       // Create agent name: Business Name + Agent Name from Step 6
       const fullAgentName = `${businessName} ${agentConfig.agent_name}`;
 
-      // Deploy the individual agent
-      const deployedAgent = await this.deployRoleAgent(
-        {
-          ...agentConfig,
-          agent_name: fullAgentName,
-<<<<<<< HEAD
-          client_id: businessId,
-=======
-          client_id: resolvedBusinessId,
->>>>>>> 3cf8fa7a
-        },
-        'receptionist'
-      ); // Default to receptionist, can be customized
+      // Check if agent already exists for this business
+      const dbClient = authenticatedSupabase || supabase;
+      const { data: existingAgents, error: checkError } = await dbClient
+        .from('retell_agents')
+        .select('*')
+        .eq('business_id', resolvedBusinessId)
+        .eq('status', 'deployed');
+
+      if (checkError) {
+        this.logger.error('Error checking existing agents:', checkError);
+      }
+
+      let deployedAgent;
+
+      if (existingAgents && existingAgents.length > 0) {
+        // Agent exists in database, check if it still exists in Retell AI
+        this.logger.info(
+          'Found existing deployed agent in database, checking Retell AI...',
+          {
+            agentId: existingAgents[0].retell_agent_id,
+            agentName: existingAgents[0].agent_name,
+          }
+        );
+
+        let agentExistsInRetell = false;
+        try {
+          // Check if agent still exists in Retell
+          const retellAgent = await this.retell.agent.retrieve(
+            existingAgents[0].retell_agent_id
+          );
+          if (retellAgent) {
+            agentExistsInRetell = true;
+            this.logger.info('Agent exists in Retell AI, will update it');
+          }
+        } catch (error: any) {
+          if (error?.status === 404) {
+            this.logger.warn(
+              'Agent not found in Retell AI (404), will create new one'
+            );
+          } else {
+            this.logger.error('Error checking agent in Retell AI:', error);
+          }
+        }
+
+        if (agentExistsInRetell) {
+          // Agent exists in Retell, update it
+          deployedAgent = await this.updateExistingAgent(
+            existingAgents[0],
+            {
+              ...agentConfig,
+              agent_name: fullAgentName,
+              client_id: resolvedBusinessId,
+            },
+            userId,
+            authenticatedSupabase
+          );
+        } else {
+          // Agent doesn't exist in Retell, create new one
+          this.logger.info(
+            'Agent not found in Retell AI, creating new agent...'
+          );
+          deployedAgent = await this.deployRoleAgent(
+            {
+              ...agentConfig,
+              agent_name: fullAgentName,
+              client_id: resolvedBusinessId,
+            },
+            'receptionist',
+            userId,
+            authenticatedSupabase
+          );
+
+          // Update database record with new agent ID if created successfully
+          if (deployedAgent && existingAgents[0].id) {
+            const { error: updateError } = await dbClient
+              .from('retell_agents')
+              .update({
+                retell_agent_id: deployedAgent.agent_id,
+                updated_at: new Date().toISOString(),
+              })
+              .eq('id', existingAgents[0].id);
+
+            if (updateError) {
+              this.logger.error(
+                'Failed to update database with new agent ID:',
+                updateError
+              );
+            }
+          }
+        }
+      } else {
+        // No existing agent, create new one
+        this.logger.info('No existing agent found, creating new...');
+
+        deployedAgent = await this.deployRoleAgent(
+          {
+            ...agentConfig,
+            agent_name: fullAgentName,
+            client_id: resolvedBusinessId,
+          },
+          'receptionist',
+          userId,
+          authenticatedSupabase
+        );
+      }
 
       if (deployedAgent) {
+        // Update deployment status in database
+        await this.updateDeploymentStatus(resolvedBusinessId, [deployedAgent]);
+
         return {
           success: true,
           agent: deployedAgent,
@@ -736,7 +822,7 @@
       } else {
         return {
           success: false,
-          error: 'Failed to deploy agent',
+          error: 'Failed to deploy or update agent',
         };
       }
     } catch (error) {
@@ -745,6 +831,130 @@
         success: false,
         error: error instanceof Error ? error.message : 'Unknown error',
       };
+    }
+  }
+
+  /**
+   * Update existing agent and its LLM
+   */
+  private async updateExistingAgent(
+    existingAgent: any,
+    config: any,
+    userId?: string,
+    authenticatedSupabase?: any
+  ): Promise<any> {
+    try {
+      this.logger.info('Updating existing agent:', {
+        agentId: existingAgent.retell_agent_id,
+        llmId: existingAgent.retell_llm_id,
+      });
+
+      // Get business context for prompt generation
+      const businessContext = await this.getBusinessContext(config.client_id);
+
+      // Update LLM if it exists
+      if (existingAgent.retell_llm_id) {
+        try {
+          const comprehensivePrompt = this.generateComprehensivePrompt(
+            businessContext,
+            config,
+            'receptionist'
+          );
+
+          const llmUpdatePayload = {
+            general_prompt: comprehensivePrompt,
+            begin_message: this.generateBeginMessage(businessContext),
+            model_name: 'gpt-4o-mini',
+          };
+
+          this.logger.info('Updating LLM:', existingAgent.retell_llm_id);
+
+          // Update LLM using Retell SDK
+          const updatedLlm = await this.retell.llm.update(
+            existingAgent.retell_llm_id,
+            llmUpdatePayload
+          );
+
+          this.logger.info('LLM updated successfully:', updatedLlm.llm_id);
+        } catch (llmError: any) {
+          this.logger.error('Failed to update LLM:', llmError);
+
+          // If LLM doesn't exist, create a new one
+          if (llmError?.status === 404) {
+            this.logger.info('LLM not found, creating new one...');
+            const newLlmId = await this.createLlmForAgent(
+              businessContext,
+              config,
+              'receptionist'
+            );
+            existingAgent.retell_llm_id = newLlmId;
+          }
+        }
+      } else {
+        // No LLM ID stored, create new one
+        this.logger.info('No LLM ID found, creating new LLM...');
+        const newLlmId = await this.createLlmForAgent(
+          businessContext,
+          config,
+          'receptionist'
+        );
+        existingAgent.retell_llm_id = newLlmId;
+      }
+
+      // Prepare response engine configuration
+      const responseEngine = existingAgent.retell_llm_id
+        ? {
+            type: 'retell-llm' as const,
+            llm_id: existingAgent.retell_llm_id,
+          }
+        : undefined;
+
+      // Update Agent
+      const agentUpdatePayload: any = {
+        agent_name: config.agent_name,
+        voice_id: config.voice_settings?.voice_id || '11labs-Adrian',
+        language: 'en-US' as const,
+        webhook_url: `${process.env.NEXT_PUBLIC_SITE_URL}/api/retell/webhook`,
+      };
+
+      // Only add response_engine if we have it
+      if (responseEngine) {
+        agentUpdatePayload.response_engine = responseEngine;
+      }
+
+      this.logger.info('Updating agent:', {
+        agentId: existingAgent.retell_agent_id,
+        payload: agentUpdatePayload,
+      });
+
+      // Update agent using Retell SDK
+      const updatedAgent = await this.retell.agent.update(
+        existingAgent.retell_agent_id,
+        agentUpdatePayload
+      );
+
+      this.logger.info('Agent updated successfully:', updatedAgent.agent_id);
+
+      // Update database record
+      const dbClient = authenticatedSupabase || supabase;
+      const { error: dbUpdateError } = await dbClient
+        .from('retell_agents')
+        .update({
+          agent_name: updatedAgent.agent_name,
+          retell_llm_id: existingAgent.retell_llm_id,
+          updated_at: new Date().toISOString(),
+          user_id: userId || existingAgent.user_id,
+        })
+        .eq('id', existingAgent.id);
+
+      if (dbUpdateError) {
+        this.logger.error('Failed to update database record:', dbUpdateError);
+      }
+
+      return updatedAgent;
+    } catch (error) {
+      this.logger.error('Error updating existing agent:', error);
+      throw error;
     }
   }
 
@@ -766,13 +976,9 @@
       // Get active agent configurations from Step-6
       this.logger.info(
         'Searching for agent configs with businessId:',
-<<<<<<< HEAD
-        businessId
-=======
         businessId,
         'resolved to:',
         resolvedBusinessId
->>>>>>> 3cf8fa7a
       );
 
       // First try with full join, then fallback to any configs if none found
@@ -788,11 +994,7 @@
           )
         `
         )
-<<<<<<< HEAD
-        .eq('client_id', businessId)
-=======
         .eq('client_id', resolvedBusinessId)
->>>>>>> 3cf8fa7a
         .eq('is_active', true)
         .not('agent_type_id', 'is', null);
 
@@ -827,11 +1029,7 @@
           const { data: allConfigs, error: allError } = await supabase
             .from('agent_configurations_scoped')
             .select('*')
-<<<<<<< HEAD
-            .eq('client_id', businessId);
-=======
             .eq('client_id', resolvedBusinessId);
->>>>>>> 3cf8fa7a
 
           this.logger.info(
             'All agent configs for businessId (any is_active):',
@@ -913,16 +1111,6 @@
             name: 'Inbound Receptionist',
           },
         };
-<<<<<<< HEAD
-
-        agentConfigs = [defaultAgent];
-        this.logger.info(
-          'Created default agent configuration with business name:',
-          businessName
-        );
-      }
-=======
->>>>>>> 3cf8fa7a
 
         agentConfigs = [defaultAgent];
         this.logger.info(
@@ -994,19 +1182,13 @@
    */
   private async deployRoleAgent(
     config: any,
-    role: 'receptionist' | 'support'
+    role: 'receptionist' | 'support',
+    userId?: string,
+    authenticatedSupabase?: any
   ): Promise<any> {
     try {
-<<<<<<< HEAD
-      const baseUrl =
-        process.env.NEXT_PUBLIC_BASE_URL ||
-        process.env.NEXT_PUBLIC_SITE_URL ||
-        'http://localhost:19080';
-      const webhookUrl = `${baseUrl}/api/retell/functions/appointment`;
-=======
       // Use the business user-defined agent name directly
       const agentName = config.agent_name || `${role} Agent`;
->>>>>>> 3cf8fa7a
 
       // Get agent type information including direction
       let agentDirection = 'inbound'; // default
@@ -1048,30 +1230,6 @@
         );
         responseEngine = {
           type: 'retell-llm',
-<<<<<<< HEAD
-          llm_id:
-            process.env.RETELL_LLM_ID || 'llm_d49a5bb9fc03a64269da6e456058',
-        },
-        voice_id: '11labs-Adrian',
-        language: 'en-US',
-        webhook_url: webhookUrl,
-        voice_temperature: 1,
-        voice_speed: 1.28,
-        volume: 1,
-        enable_backchannel: true,
-        backchannel_words: ['mhm', 'uh-huh'],
-        max_call_duration_ms: 1800000, // 30 minutes
-        interruption_sensitivity: 0.9,
-        normalize_for_speech: true,
-        begin_message_delay_ms: 200,
-        post_call_analysis_model: 'gpt-4o-mini',
-      };
-
-      this.logger.info(
-        'Creating router agent with config:',
-        JSON.stringify(agentConfig, null, 2)
-      );
-=======
           llm_id: dynamicLlmId,
         };
       }
@@ -1082,12 +1240,17 @@
       try {
         this.logger.info('Testing Retell API permissions by listing agents...');
         const existingAgents = await this.retell.agent.list();
-        this.logger.info(`Found ${existingAgents.length} existing agents in Retell account`);
+        this.logger.info(
+          `Found ${existingAgents.length} existing agents in Retell account`
+        );
         if (existingAgents.length > 0) {
           this.logger.info('Sample agent ID:', existingAgents[0].agent_id);
         }
       } catch (listError) {
-        this.logger.error('Failed to list agents - API key may have permission issues:', listError);
+        this.logger.error(
+          'Failed to list agents - API key may have permission issues:',
+          listError
+        );
       }
 
       // Create minimal agent config to debug 404 issue
@@ -1111,7 +1274,6 @@
         .eq('agent_name', agentConfig.agent_name)
         .eq('business_id', config.client_id)
         .single();
->>>>>>> 3cf8fa7a
 
       // Also check Retell API for existing agents
       const existingAgents = await this.retell.agent.list();
@@ -1143,10 +1305,12 @@
             details: updateError.error || updateError,
             config: agentConfig,
           });
-          
+
           // If agent doesn't exist (404), create a new one instead
           if (updateError.status === 404) {
-            this.logger.warn(`Agent ${existing.agent_id} not found in Retell, creating new agent instead...`);
+            this.logger.warn(
+              `Agent ${existing.agent_id} not found in Retell, creating new agent instead...`
+            );
             try {
               agent = await this.retell.agent.create(agentConfig);
               this.logger.info(
@@ -1154,12 +1318,15 @@
                 agent.agent_id
               );
             } catch (createError) {
-              this.logger.error(`Failed to create new ${role} agent after 404:`, {
-                error: createError.message,
-                status: createError.status,
-                details: createError.error || createError,
-                config: agentConfig,
-              });
+              this.logger.error(
+                `Failed to create new ${role} agent after 404:`,
+                {
+                  error: createError.message,
+                  status: createError.status,
+                  details: createError.error || createError,
+                  config: agentConfig,
+                }
+              );
               throw createError;
             }
           } else {
@@ -1172,11 +1339,7 @@
         try {
           agent = await this.retell.agent.create(agentConfig);
           this.logger.info(
-<<<<<<< HEAD
-            'Router agent created successfully:',
-=======
             `${role} agent created successfully:`,
->>>>>>> 3cf8fa7a
             agent.agent_id
           );
         } catch (createError) {
@@ -1193,6 +1356,7 @@
       // Store agent ID and configuration in database
       const agentRecord = {
         business_id: config.client_id,
+        user_id: userId || config.client_id, // Use userId if provided, fallback to business_id
         agent_type: `${role}_${agent.agent_id.slice(-8)}`, // Make agent_type unique by appending agent ID suffix
         retell_agent_id: agent.agent_id,
         agent_name: agent.agent_name,
@@ -1211,18 +1375,15 @@
         }),
       };
 
-<<<<<<< HEAD
-      await supabase.from('retell_agents').upsert(routerRecord);
-=======
       // Always ensure the record is stored in database
-      const { data: insertedRecord, error: insertError } = await supabase
+      const dbClient = authenticatedSupabase || supabase;
+      const { data: insertedRecord, error: insertError } = await dbClient
         .from('retell_agents')
         .upsert(agentRecord, {
           onConflict: 'retell_agent_id',
           ignoreDuplicates: false,
         })
         .select();
->>>>>>> 3cf8fa7a
 
       if (insertError) {
         this.logger.error(
@@ -1233,7 +1394,7 @@
 
         // Try alternative insert method if upsert fails
         try {
-          const { data: fallbackRecord, error: fallbackError } = await supabase
+          const { data: fallbackRecord, error: fallbackError } = await dbClient
             .from('retell_agents')
             .insert(agentRecord)
             .select();
@@ -1263,7 +1424,7 @@
       }
 
       // Final verification: check if record exists in database
-      const { data: verificationRecord, error: verifyError } = await supabase
+      const { data: verificationRecord, error: verifyError } = await dbClient
         .from('retell_agents')
         .select('*')
         .eq('retell_agent_id', agent.agent_id)
@@ -1296,7 +1457,9 @@
         agent,
         config.client_id || businessId,
         role,
-        config
+        config,
+        userId,
+        authenticatedSupabase
       );
 
       if (!recordExists) {
@@ -1323,77 +1486,16 @@
     agent: any,
     businessId: string,
     role: string,
-    config: any
+    config: any,
+    userId?: string,
+    authenticatedSupabase?: any
   ): Promise<boolean> {
     try {
-<<<<<<< HEAD
-      // Use the business user-defined agent name directly
-      const agentName = config.agent_name || `${role} Agent`;
-
-      // Determine response engine type based on configuration
-      const responseEngine =
-        config.conversationFlowId || config.conversation_flow_id
-          ? {
-              type: 'conversation-flow',
-              conversation_flow_id:
-                config.conversationFlowId || config.conversation_flow_id,
-            }
-          : {
-              type: 'retell-llm',
-              llm_id:
-                process.env.RETELL_LLM_ID || 'llm_d49a5bb9fc03a64269da6e456058',
-            };
-
-      this.logger.info('Response engine config:', responseEngine);
-
-      // Create comprehensive agent config based on sample working agent
-      const agentConfig = {
-        agent_name: agentName,
-        response_engine: responseEngine,
-        voice_id: '11labs-Adrian',
-        language: 'en-US',
-        webhook_url: `${process.env.NEXT_PUBLIC_BASE_URL}/api/retell/webhook`,
-        voice_temperature: config.voice_settings?.voice_temperature || 1,
-        voice_speed: config.voice_settings?.speed || 1.28,
-        volume: 1,
-        enable_backchannel: true,
-        backchannel_words: ['mhm', 'uh-huh'],
-        max_call_duration_ms: 1800000, // 30 minutes
-        interruption_sensitivity: 0.9,
-        normalize_for_speech: true,
-        begin_message_delay_ms: 200,
-        post_call_analysis_model: 'gpt-4o-mini',
-        begin_message:
-          config.call_scripts?.greeting_script ||
-          config.greeting_message ||
-          'Hello! Thank you for calling. How can I help you today?',
-      };
-
-      this.logger.info(
-        'Creating role agent with config:',
-        JSON.stringify(agentConfig, null, 2)
-      );
-
-      // For now, always create a new agent to avoid update issues
-      // TODO: Implement proper agent updating logic later
-      this.logger.info(`Creating ${role} agent...`);
-      let agent;
-      try {
-        agent = await this.retell.agent.create(agentConfig);
-        this.logger.info(`${role} agent created successfully:`, agent.agent_id);
-      } catch (createError) {
-        this.logger.error(`Failed to create ${role} agent:`, {
-          error: createError.message,
-          status: createError.status,
-          details: createError.error || createError,
-          config: agentConfig,
-        });
-        throw createError;
-=======
       const resolvedBusinessId = await this.resolveBusinessId(businessId);
 
       // Check if record exists
-      const { data: existingRecord, error: checkError } = await supabase
+      const dbClient = authenticatedSupabase || supabase;
+      const { data: existingRecord, error: checkError } = await dbClient
         .from('retell_agents')
         .select('*')
         .eq('retell_agent_id', agent.agent_id)
@@ -1402,7 +1504,6 @@
       if (existingRecord && !checkError) {
         this.logger.info(`✅ Agent record already exists: ${agent.agent_id}`);
         return true;
->>>>>>> 3cf8fa7a
       }
 
       this.logger.warn(
@@ -1412,25 +1513,12 @@
       // Create the missing record with unique agent_type to avoid constraint conflicts
       const agentRecord = {
         business_id: resolvedBusinessId,
+        user_id: userId || resolvedBusinessId, // Use userId if provided, fallback to business_id
         agent_type: `${role}_${agent.agent_id.slice(-8)}`, // Make agent_type unique by appending agent ID suffix
         retell_agent_id: agent.agent_id,
         agent_name: agent.agent_name,
         ai_agent_id: config?.id || null,
         status: 'deployed',
-<<<<<<< HEAD
-        updated_at: new Date().toISOString(),
-        conversation_flow_id:
-          config.conversationFlowId || config.conversation_flow_id || null,
-        response_engine_type: responseEngine.type,
-        voice_settings: JSON.stringify({
-          voice_id: agentConfig.voice_id,
-          voice_temperature: agentConfig.voice_temperature,
-          voice_speed: agentConfig.voice_speed,
-        }),
-      };
-
-      await supabase.from('retell_agents').upsert(agentRecord);
-=======
         conversation_flow_id:
           config?.conversationFlowId || config?.conversation_flow_id || null,
         response_engine_type: agent.response_engine?.type || 'retell-llm',
@@ -1452,13 +1540,12 @@
       // Try multiple insertion methods
       const insertMethods = [
         () =>
-          supabase
+          dbClient
             .from('retell_agents')
             .upsert(agentRecord, { onConflict: 'retell_agent_id' })
             .select(),
-        () => supabase.from('retell_agents').insert(agentRecord).select(),
+        () => dbClient.from('retell_agents').insert(agentRecord).select(),
       ];
->>>>>>> 3cf8fa7a
 
       for (const method of insertMethods) {
         const { data: insertResult, error: insertError } = await method();
@@ -1504,77 +1591,6 @@
   }
 
   /**
-<<<<<<< HEAD
-   * Assign phone number to router agent
-   */
-  async assignPhoneNumber(
-    businessId: string,
-    phoneNumber?: string
-  ): Promise<{ success: boolean; phoneNumber?: string; error?: string }> {
-    try {
-      // Get router agent
-      const { data: routerAgent, error } = await supabase
-        .from('retell_agents')
-        .select('retell_agent_id')
-        .eq('business_id', businessId)
-        .eq('agent_type', 'router')
-        .single();
-
-      if (error || !routerAgent) {
-        throw new Error('Router agent not found');
-      }
-
-      let assignedNumber;
-
-      if (phoneNumber) {
-        // Use provided phone number
-        assignedNumber = await this.retell.phoneNumber.import({
-          phone_number: phoneNumber,
-          agent_id: routerAgent.retell_agent_id,
-        });
-      } else {
-        // Purchase new phone number
-        const availableNumbers = await this.retell.phoneNumber.searchAvailable({
-          country: 'US',
-          limit: 1,
-        });
-
-        if (availableNumbers.length === 0) {
-          throw new Error('No phone numbers available');
-        }
-
-        assignedNumber = await this.retell.phoneNumber.purchase({
-          phone_number: availableNumbers[0].phone_number,
-          agent_id: routerAgent.retell_agent_id,
-        });
-      }
-
-      // Store phone number assignment
-      await supabase.from('phone_assignments').insert({
-        business_id: businessId,
-        phone_number: assignedNumber.phone_number,
-        retell_agent_id: routerAgent.retell_agent_id,
-        type: 'inbound',
-        status: 'active',
-        assigned_at: new Date().toISOString(),
-      });
-
-      return {
-        success: true,
-        phoneNumber: assignedNumber.phone_number,
-      };
-    } catch (error) {
-      this.logger.error('Error assigning phone number:', error);
-      return {
-        success: false,
-        error: 'Failed to assign phone number: ' + error,
-      };
-    }
-  }
-
-  /**
-=======
->>>>>>> 3cf8fa7a
    * Create a test inbound call to an agent
    */
   async createTestCall(
@@ -1650,8 +1666,6 @@
         error:
           'Failed to create test call: ' +
           (error instanceof Error ? error.message : error),
-<<<<<<< HEAD
-=======
       };
     }
   }
@@ -1664,8 +1678,11 @@
     phoneNumber?: string
   ): Promise<{ success: boolean; phoneNumber?: string; error?: string }> {
     try {
-      this.logger.info('Attempting to assign phone number for business:', businessId);
-      
+      this.logger.info(
+        'Attempting to assign phone number for business:',
+        businessId
+      );
+
       // Get deployed agents for this business
       const { data: agents, error } = await supabase
         .from('retell_agents')
@@ -1675,7 +1692,9 @@
         .limit(1);
 
       if (error || !agents || agents.length === 0) {
-        this.logger.warn('No deployed agents found for phone number assignment');
+        this.logger.warn(
+          'No deployed agents found for phone number assignment'
+        );
         return {
           success: true,
           phoneNumber: undefined,
@@ -1692,7 +1711,9 @@
       } else {
         // For now, return success without actually purchasing a new number
         // This can be implemented later when phone number purchasing is needed
-        this.logger.info('Phone number purchase not implemented - returning success');
+        this.logger.info(
+          'Phone number purchase not implemented - returning success'
+        );
         return {
           success: true,
           phoneNumber: undefined,
@@ -1709,7 +1730,6 @@
       return {
         success: false,
         error: error instanceof Error ? error.message : 'Unknown error',
->>>>>>> 3cf8fa7a
       };
     }
   }
