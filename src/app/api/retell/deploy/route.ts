import { NextRequest, NextResponse } from 'next/server';
import { RetellDeploymentService } from '@/lib/services/retell-deployment-service';
import { withAuth, isAuthError } from '@/lib/api-auth-helper';

export async function POST(request: NextRequest) {
  let businessId: string | undefined;
  let agents: any[] | undefined;

  try {
    // Authenticate request
    const authResult = await withAuth(request);
    if (isAuthError(authResult)) {
      return authResult;
    }
    const { user } = authResult;

    // Parse request body
    const body = await request.json();
    businessId = body.businessId;
    agents = body.agents;

    // Check environment variables
    const retellApiKey = process.env.RETELL_API_KEY;
    const supabaseUrl = process.env.NEXT_PUBLIC_SUPABASE_URL;
    const serviceKey = process.env.SUPABASE_SERVICE_ROLE_KEY;

    console.log('Environment check:', {
      hasRetellApiKey: !!retellApiKey,
      hasSupabaseUrl: !!supabaseUrl,
      hasServiceKey: !!serviceKey,
      businessId,
      agentCount: agents?.length || 0,
    });

    if (!retellApiKey) {
      return NextResponse.json(
        { error: 'RETELL_API_KEY not configured' },
        { status: 500 }
      );
    }

    if (!supabaseUrl || !serviceKey) {
      return NextResponse.json(
        { error: 'Supabase configuration missing' },
        { status: 500 }
      );
    }

    if (!businessId) {
      return NextResponse.json(
        { error: 'Business ID is required' },
        { status: 400 }
      );
    }

    console.log('🔧 Creating deployment service...');
    let deploymentService;
    try {
      deploymentService = new RetellDeploymentService();
      console.log('✅ Deployment service created successfully');
    } catch (serviceError) {
      console.error('❌ Failed to create deployment service:', serviceError);
      console.error('Service error stack:', serviceError instanceof Error ? serviceError.stack : 'No stack');
      console.error('Service error details:', {
        name: serviceError instanceof Error ? serviceError.name : 'Unknown',
        message: serviceError instanceof Error ? serviceError.message : serviceError,
        cause: serviceError instanceof Error ? serviceError.cause : undefined,
      });
      return NextResponse.json(
        { 
          error: 'Failed to initialize deployment service',
          details: serviceError instanceof Error ? serviceError.message : 'Unknown error',
          stack: serviceError instanceof Error ? serviceError.stack : undefined
        },
        { status: 500 }
      );
    }

    console.log('🚀 Starting agent deployment...');
    // Deploy agents to Retell
    let deploymentResult;
    try {
      deploymentResult = await deploymentService.deployAgents(businessId);
      console.log('✅ deployAgents completed:', deploymentResult);
    } catch (deployError) {
      console.error('❌ deployAgents failed:', deployError);
      console.error('Deploy error stack:', deployError instanceof Error ? deployError.stack : 'No stack');
      return NextResponse.json(
        {
          error: 'Agent deployment failed',
          details: deployError instanceof Error ? deployError.message : 'Unknown error',
          stack: deployError instanceof Error ? deployError.stack : undefined
        },
        { status: 500 }
      );
    }

    if (!deploymentResult.success) {
      console.error('❌ Deployment result indicates failure:', deploymentResult);
      return NextResponse.json(
        {
          error: 'Deployment failed',
          errors: deploymentResult.errors,
        },
        { status: 500 }
      );
    }

    // Assign phone number if not already assigned
    let phoneNumber;
    try {
      console.log('📞 Starting phone number assignment...');
      const phoneResult = await deploymentService.assignPhoneNumber(businessId);
      console.log('📞 Phone assignment result:', phoneResult);
      if (phoneResult.success) {
        phoneNumber = phoneResult.phoneNumber;
      }
    } catch (phoneError) {
      console.error('❌ Phone assignment failed:', phoneError);
      // Don't fail the entire deployment for phone assignment issues
    }

    return NextResponse.json({
      success: true,
      agents: deploymentResult.agents,
      phoneNumber,
      message: `Successfully deployed ${deploymentResult.agents.length} agents`,
    });
  } catch (error) {
    console.error('Error deploying to Retell:', error);
    console.error('Error details:', {
      message: error instanceof Error ? error.message : 'Unknown error',
      stack: error instanceof Error ? error.stack : undefined,
<<<<<<< HEAD
      businessId,
      agents: agents?.length || 0,
=======
      businessId: businessId || 'undefined',
      agentCount: agents?.length || 0,
>>>>>>> 3cf8fa7a
    });
    return NextResponse.json(
      {
        error: 'Internal server error',
        details: error instanceof Error ? error.message : 'Unknown error',
      },
      { status: 500 }
    );
  }
}

export async function GET(request: NextRequest) {
  try {
    // Authenticate request
    const authResult = await withAuth(request);
    if (isAuthError(authResult)) {
      return authResult;
    }
    const { user } = authResult;

    const { searchParams } = new URL(request.url);
    const businessId = searchParams.get('businessId');

    if (!businessId) {
      return NextResponse.json(
        { error: 'Business ID is required' },
        { status: 400 }
      );
    }

    const deploymentService = new RetellDeploymentService();

    // Test deployment status
    const testResult = await deploymentService.testDeployment(businessId);

    return NextResponse.json(testResult);
  } catch (error) {
    console.error('Error testing deployment:', error);
    return NextResponse.json(
      { error: 'Internal server error' },
      { status: 500 }
    );
  }
}<|MERGE_RESOLUTION|>--- conflicted
+++ resolved
@@ -60,17 +60,24 @@
       console.log('✅ Deployment service created successfully');
     } catch (serviceError) {
       console.error('❌ Failed to create deployment service:', serviceError);
-      console.error('Service error stack:', serviceError instanceof Error ? serviceError.stack : 'No stack');
+      console.error(
+        'Service error stack:',
+        serviceError instanceof Error ? serviceError.stack : 'No stack'
+      );
       console.error('Service error details:', {
         name: serviceError instanceof Error ? serviceError.name : 'Unknown',
-        message: serviceError instanceof Error ? serviceError.message : serviceError,
+        message:
+          serviceError instanceof Error ? serviceError.message : serviceError,
         cause: serviceError instanceof Error ? serviceError.cause : undefined,
       });
       return NextResponse.json(
-        { 
+        {
           error: 'Failed to initialize deployment service',
-          details: serviceError instanceof Error ? serviceError.message : 'Unknown error',
-          stack: serviceError instanceof Error ? serviceError.stack : undefined
+          details:
+            serviceError instanceof Error
+              ? serviceError.message
+              : 'Unknown error',
+          stack: serviceError instanceof Error ? serviceError.stack : undefined,
         },
         { status: 500 }
       );
@@ -84,19 +91,28 @@
       console.log('✅ deployAgents completed:', deploymentResult);
     } catch (deployError) {
       console.error('❌ deployAgents failed:', deployError);
-      console.error('Deploy error stack:', deployError instanceof Error ? deployError.stack : 'No stack');
+      console.error(
+        'Deploy error stack:',
+        deployError instanceof Error ? deployError.stack : 'No stack'
+      );
       return NextResponse.json(
         {
           error: 'Agent deployment failed',
-          details: deployError instanceof Error ? deployError.message : 'Unknown error',
-          stack: deployError instanceof Error ? deployError.stack : undefined
+          details:
+            deployError instanceof Error
+              ? deployError.message
+              : 'Unknown error',
+          stack: deployError instanceof Error ? deployError.stack : undefined,
         },
         { status: 500 }
       );
     }
 
     if (!deploymentResult.success) {
-      console.error('❌ Deployment result indicates failure:', deploymentResult);
+      console.error(
+        '❌ Deployment result indicates failure:',
+        deploymentResult
+      );
       return NextResponse.json(
         {
           error: 'Deployment failed',
@@ -131,13 +147,8 @@
     console.error('Error details:', {
       message: error instanceof Error ? error.message : 'Unknown error',
       stack: error instanceof Error ? error.stack : undefined,
-<<<<<<< HEAD
-      businessId,
-      agents: agents?.length || 0,
-=======
       businessId: businessId || 'undefined',
       agentCount: agents?.length || 0,
->>>>>>> 3cf8fa7a
     });
     return NextResponse.json(
       {
